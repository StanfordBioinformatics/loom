#!/usr/bin/env python

"""Pipeline runner. Stays running, wakes up every specified time interval, gets analyses from the server, downloads input files,
runs analyses, uploads output files, and updates the server with analysis status.

If DAEMON = True, runs as a detached process, writing stdout and stderr to log files in the current directory.
"""

import time
import json
import logging
import requests
import daemon

<<<<<<< HEAD
from xppf.server.apps.analysis.models import Analysis

DAEMON = False
SLEEP_TIME = 5
SERVER_URL = 'http://localhost:8000'
ANALYSES_URL = SERVER_URL + '/analyses'
STATUS_URL = SERVER_URL + '/status'

def check_server_status(status_url):
    r=requests.get(status_url)
    print(r)

def get_ready_analyses(server_url):
=======
def check_for_analyses(server_url):
>>>>>>> f0ab203b
    """Check the server for new analyses that are ready to run."""
    # send msg without explict analysis_id, return with todo list
    r=requests.get(server_url, data={}, headers = {'Content-type':'application/json','Accept':'text/plain'})
    print(r)

def get_analysis(analysis_id):
    """Get full JSON specifying the named analysis."""
    # send msg with explict analysis_id, return analysis description in json format
    todo_analysis_ids = []
    query={}
    if(analysis_id is None):
        r=requests.get("http://localhost:8000/analyses", data={}, headers = {'Content-type':'application/json','Accept':'text/plain'})
        query = json.loads( r.text.replace("\\","").replace("]\"","]").replace('\"[',"[") )
        for q in query:
            todo_analysis_ids.append(q['fields']['analysis'])
    else:
        data_pkg = json.dumps({'analysis_id':analysis_id})
        r=requests.get("http://localhost:8000/analyses", data=data_pkg, headers = {'Content-type':'application/json','Accept':'text/plain'})
        query = json.loads( r.text.replace("\\","").replace("]\"","]").replace('\"[',"[") )
    return query

def run_analysis(analysis):
    """Run the analysis."""
    analysis_json = json.loads(open("analysis_demo.json").read())
    r=requests.post(SERVER_URL, data=analysis_josn, headers = {'Content-type':'application/json','Accept':'text/plain'})

def update_status(server_url):
    """Update the server with the current status of each analysis? all analyses?"""
    analysis_id = "93eef400-ddb5-11e4-ab2d-60f81dd0008a"
    status_data = '{"analysis_id":"'+analysis_id+'","server":"localhost"}'
    r=requests.post("http://localhost:8000/"+analysis_id, data={}, headers = {'Content-type':'application/json','Accept':'text/plain'})

def download_file(file_info):
    msg=''

def upload_file(file_info):
    msg=''

def main():
    """Runs as a detached process, writing stdout and stderr to log files in the current directory."""
    if DAEMON:
        daemon_context = daemon.DaemonContext(
            working_directory='.',
            stdout=open('out.log', 'w'),
            stderr=open('err.log', 'w')
            )
        daemon_context.open()

    while(True):
        analysis_status = get_analysis(None)
        print( "#"+str(analysis_status)+" of analyses in the todo list" )
        for analysis_entry in analysis_status:
            #Execute the analysis
            analyses = get_analysis(analysis_entry['fields']['analysis'])
            print("\n***analyze:"+str(analyses))
            step_i=0
            for analysis in analyses:
                step_i = step_i+1
                container = analysis['container']
                command = analysis['command']
                print(">>>STEP "+str(step_i))
                print("container:"+container)
                print("command:"+command)
            #update_analysis(analysis_id)
        time.sleep(1) 
        print('hi')

#    while(True):
#        print('Sleeping for', SLEEP_TIME, 'seconds')
#        time.sleep(SLEEP_TIME)   
#        print('Checking server status')
#        check_server_status(STATUS_URL)    
#        print('Checking for analyses that are ready to run')
#        ready_analyses = get_ready_analyses(ANALYSES_URL)
#        # Run ready analyses, downloading files if needed
#        for analysis in ready_analyses:
#            for inputfile in analysis['inputfiles']:
#                download_file(inputfile)
#            run_analysis(analysis)
#        # Check status of running analyses, uploading files if done
#        for analysis in running_analyses:
#            if analysis['status'] == 'done':
#                for outputfile in analysis['outputfiles']:
#                    upload_file(outputfile)
#            update_status(analysis)

if __name__ == "__main__":
    main()
<|MERGE_RESOLUTION|>--- conflicted
+++ resolved
@@ -12,9 +12,6 @@
 import requests
 import daemon
 
-<<<<<<< HEAD
-from xppf.server.apps.analysis.models import Analysis
-
 DAEMON = False
 SLEEP_TIME = 5
 SERVER_URL = 'http://localhost:8000'
@@ -26,9 +23,6 @@
     print(r)
 
 def get_ready_analyses(server_url):
-=======
-def check_for_analyses(server_url):
->>>>>>> f0ab203b
     """Check the server for new analyses that are ready to run."""
     # send msg without explict analysis_id, return with todo list
     r=requests.get(server_url, data={}, headers = {'Content-type':'application/json','Accept':'text/plain'})
