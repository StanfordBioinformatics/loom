"""A setuptools based setup module.

See:
https://packaging.python.org/en/latest/distributing.html
https://github.com/pypa/sampleproject
"""

# Always prefer setuptools over distutils
from setuptools import setup, find_packages
# To use a consistent encoding
from codecs import open
from os import path
from loom.common import version

here = path.abspath(path.dirname(__file__))

# Get the long description from the README file
with open(path.join(here, 'README.rst'), encoding='utf-8') as f:
    long_description = f.read()

version = version.version()

setup(
    name='loomengine',

    # Versions should comply with PEP440.  For a discussion on single-sourcing
    # the version across setup.py and the project code, see
    # https://packaging.python.org/en/latest/single_source_version.html
    version=version,

    description='loom workflow engine',
    long_description=long_description,

    # The project's main homepage.
    url='https://github.com/StanfordBioinformatics/loom',

    # Could use a utility like Travis CI to automatically create pip releases from GitHub tags.
    #download_url='https://github.com/StanfordBioinformatics/loom/tarball/'+version,

    # Author details
    author='Nathan Hammond',
    author_email='nhammond@stanford.edu',
    maintainer='Isaac Liao',
    maintainer_email='iliao@stanford.edu',

    # Choose your license
    license='GNU Affero GPL',

    # See https://pypi.python.org/pypi?%3Aaction=list_classifiers
    classifiers=[
        # How mature is this project? Common values are
        #   3 - Alpha
        #   4 - Beta
        #   5 - Production/Stable
        'Development Status :: 3 - Alpha',

        # Indicate who your project is intended for
        'Intended Audience :: Developers',
        'Intended Audience :: Science/Research',
        'Topic :: Scientific/Engineering :: Bio-Informatics',
        'Topic :: System :: Distributed Computing',

        # Pick your license as you wish (should match "license" above)
        'License :: OSI Approved :: GNU Affero General Public License v3 or later (AGPLv3+)',

        # Specify the Python versions you support here. In particular, ensure
        # that you indicate whether you support Python 2, Python 3 or both.
        'Programming Language :: Python :: 2',
        'Programming Language :: Python :: 2.6',
        'Programming Language :: Python :: 2.7',
    ],

    # What does your project relate to?
    keywords='bioinformatics pipeline runner workflow engine job scheduler',

    # You can just specify the packages manually here if your project is
    # simple. Or you can use find_packages().
    packages=find_packages(exclude=[]),

    # Include files that are checked into source control
    include_package_data=True,

    # Alternatively, if you want to distribute just a my_module.py, uncomment
    # this:
    # py_modules=["my_module"],

    # List run-time dependencies here.  These will be installed by pip when
    # your project is installed. For an analysis of "install_requires" vs pip's
    # requirements files see:
    # https://packaging.python.org/en/latest/requirements.html
    install_requires=[
                        'ansible>=2.1.0.0',
                        'apache-libcloud==1.0.0rc2',
                        'Django>=1.8,<1.9',
                        'django-extensions>=1.5.5',
<<<<<<< HEAD
                        'django-polymorphic>=0.9.2',
                        'djangorestframework>=3.3.3',
                        'docker-py',
=======
                        'django-sortedone2many>=0.1.8',
                        'django-sortedm2m>=1.1.1',
>>>>>>> 10186f4a
                        'docutils>=0.12',
                        'docker-py',                        # used by server to run NGINX container
                        'gcloud>=0.8.0,<0.10.0',
                        'google-api-python-client>=1.5.0',  #1.5.0 requires oath2client>=2.0.0
                        'google-apitools>=0.4.13',
                        'gunicorn>=19.6.0',
                        'httplib2>=0.9.2',
                        'Jinja2>=2.8',
                        'jsonfield>=1.0.3',
                        'jsonschema>=2.4.0',
                        'lockfile>=0.12.2',
                        'MarkupSafe>=0.23',
                        # 'MySQL-python>=1.2.5',
                        'oauth2client>=2.0.0',
                        'pycrypto>=2.6.1',                  # required by GCP Ansible Dynamic Inventory (gce.py)
                        'python-daemon>=2.0.0,<2.1.0',
                        'PyYAML>=3.11',
                        'requests>=2.6.0',
                        'simplejson>=3.8.1',
                        'six>=1.10.0',
                        'uritemplate>=0.6',
                        # For packaging 
                        'setuptools-git>=1.1',
                        'twine',
    ],

    # List additional groups of dependencies here (e.g. development
    # dependencies). You can install these using the following syntax,
    # for example:
    # $ pip install -e .[dev,test]
    # extras_require={
    #     'dev': ['check-manifest'],
    #     'test': ['coverage'],
    # },

    # If there are data files included in your packages that need to be
    # installed, specify them here.  If using Python 2.6 or less, then these
    # have to be included in MANIFEST.in as well.
    # package_data={
    #     'sample': ['package_data.dat'],
    # },

    # Although 'package_data' is the preferred approach, in some case you may
    # need to place data files outside of your packages. See:
    # http://docs.python.org/3.4/distutils/setupscript.html#installing-additional-files # noqa
    # In this case, 'data_file' will be installed into '<sys.prefix>/my_data'
    # data_files=[('my_data', ['data/data_file'])],

    # To provide executable scripts, use entry points in preference to the
    # "scripts" keyword. Entry points provide cross-platform support and allow
    # pip to create the appropriate form of executable for the target platform.
     entry_points={
         'console_scripts': [
             'loom=loom.client.main:main',
             'loom-taskrunner=loom.worker.task_runner:main',
         ],
     },
)<|MERGE_RESOLUTION|>--- conflicted
+++ resolved
@@ -93,14 +93,8 @@
                         'apache-libcloud==1.0.0rc2',
                         'Django>=1.8,<1.9',
                         'django-extensions>=1.5.5',
-<<<<<<< HEAD
                         'django-polymorphic>=0.9.2',
                         'djangorestframework>=3.3.3',
-                        'docker-py',
-=======
-                        'django-sortedone2many>=0.1.8',
-                        'django-sortedm2m>=1.1.1',
->>>>>>> 10186f4a
                         'docutils>=0.12',
                         'docker-py',                        # used by server to run NGINX container
                         'gcloud>=0.8.0,<0.10.0',
