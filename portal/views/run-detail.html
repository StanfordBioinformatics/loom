--- conflicted
+++ resolved
@@ -98,10 +98,7 @@
 		<div class="col col-xs-5"></div>
 		<div class="col col-xs-2">Status</div>
 		<div class="col col-xs-3">Started</div>
-<<<<<<< HEAD
-=======
 		<div class="col col-xs-2">Logs</div>
->>>>>>> cb658a2f
 	      </div>
 	      <div class="row" ng-repeat="process in activeData.focus | flattenRun">
 		<div class="col col-xs-5" style="padding-left:calc(26px + (20px * {{process.level}}))">
@@ -123,14 +120,11 @@
 		<div class="col col-xs-3">
 		  {{process.datetime_created | date:'medium'}}
 		</div>
-<<<<<<< HEAD
-=======
 		<div class="col col-xs-2">
 		  <a ng-if="process.type=='task-attempt'" target="_blank" ng-href="{{$location.protocol()}}://{{$location.host()}}/logs/app/kibana#/discover?_g=(refreshInterval:(display:'5%20seconds',pause:!f,section:1,value:5000),time:(from:now%2Fy,mode:quick,to:now))&_a=(columns:!(log,container_name),index:'*',interval:auto,query:(query_string:(analyze_wildcard:!t,query:'container_name:%22{{process.uuid}}%22')),sort:!('@timestamp',desc))">
 		    <span class="glyphicon glyphicon-new-window" aria-hidden="true"></span>
 		  </a>
 		</div>
->>>>>>> cb658a2f
 	      </div>
 	    </div>
 	  </div>
