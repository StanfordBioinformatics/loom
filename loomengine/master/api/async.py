from __future__ import absolute_import, unicode_literals
from celery import shared_task
from celery.decorators import periodic_task
import copy
import datetime
from django import db
from django.utils import timezone
import logging
from api import get_setting
import kombu.exceptions
import os
import subprocess
import sys
import threading
import time

from api.exceptions import ConcurrentModificationError, SaveRetriesExceededError

logger = logging.getLogger(__name__)

def _run_with_delay(task_function, args, kwargs):
    if get_setting('TEST_DISABLE_ASYNC_DELAY'):
        # Delay disabled, run synchronously
        logger.debug('Running function "%s" synchronously because '\
                     'TEST_DISABLE_ASYNC_DELAY is True'
                     % task_function.__name__)
        return task_function(*args, **kwargs)

    db.connections.close_all()
    time.sleep(0.0001) # Release the GIL
    logger.debug('Running function "%s" asynchronously' % task_function.__name__)
    task_function.delay(*args, **kwargs)

@shared_task
def _postprocess_workflow(workflow_uuid):
    logger.debug('Entering async._postprocess_workflow(%s)' % workflow_uuid)
    from api.models.templates import Workflow
    from api.serializers.templates import WorkflowSerializer
    try:
        Workflow.objects.filter(uuid=workflow_uuid)
        WorkflowSerializer.postprocess(workflow_uuid)
    except db.DatabaseError:
        # Ignore this task since the same one is already running
        logger.debug('Exiting async._postprocess_workflow(%s) with no action '\
                     'because it is already running.' % workflow_uuid)
        return
    logger.debug('Exiting async._postprocess_workflow(%s)' % workflow_uuid)

def postprocess_workflow(*args, **kwargs):
    if get_setting('TEST_NO_POSTPROCESS'):
        logger.debug('Skipping async._postprocess_workflow because '\
                     'TEST_NO_POSTPROCESS is True')
        return
    return _run_with_delay(_postprocess_workflow, args, kwargs)

@shared_task
def _postprocess_step(step_uuid):
    logger.debug('Entering async._postprocess_step(%s)' % step_uuid)
    from api.serializers.templates import StepSerializer
    StepSerializer.postprocess(step_uuid)
    logger.debug('Exiting async._postprocess_step(%s)' % step_uuid)

def postprocess_step(*args, **kwargs):
    if get_setting('TEST_NO_POSTPROCESS'):
        logger.debug('Skipping async._postprocess_step because '\
                     'TEST_NO_POSTPROCESS is True')
        return
    return _run_with_delay(_postprocess_step, args, kwargs)

@shared_task
def _postprocess_step_run(run_uuid):
    logger.debug('Entering async._postprocess_step_run(%s)' % run_uuid)
    from api.serializers.runs import StepRun
    StepRun.postprocess(run_uuid)
    logger.debug('Exiting async._postprocess_step_run(%s)' % run_uuid)

def postprocess_step_run(*args, **kwargs):
    if get_setting('TEST_NO_POSTPROCESS'):
        logger.debug('Skipping async._postprocess_step_run because '\
                     'TEST_NO_POSTPROCESS is True')
        return
    return _run_with_delay(_postprocess_step_run, args, kwargs)

@shared_task
def _postprocess_workflow_run(run_uuid):
    logger.debug('Entering async._postprocess_workflow_run(%s)' % run_uuid)
    from api.serializers.runs import WorkflowRun
    WorkflowRun.postprocess(run_uuid)
    logger.debug('Exiting async._postprocess_workflow_run(%s)' % run_uuid)

def postprocess_workflow_run(*args, **kwargs):
    if get_setting('TEST_NO_POSTPROCESS'):
        logger.debug('Skipping async._postprocess_workflow_run because '\
                     'TEST_NO_POSTPROCESS is True')
        return
    return _run_with_delay(_postprocess_workflow_run, args, kwargs)

@shared_task
def _run_task(task_uuid):
    # If task has been run before, old TaskAttempt will be rendered inactive
    logger.debug('Entering async._run_task(%s)' % task_uuid)
    from api.models.tasks import Task
    task = Task.objects.get(uuid=task_uuid)
    task_attempt = task.create_and_activate_attempt()
    if get_setting('TEST_NO_RUN_TASK_ATTEMPT'):
        logger.debug('Skipping async._run_task_runner_playbook because'\
                     'TEST_NO_RUN_TASK_ATTEMPT is True')
        return
    _run_with_heartbeats(_run_task_runner_playbook, task_attempt,
                         args=[task_attempt])
    logger.debug('Exiting async._run_task(%s)' % task_uuid)

def run_task(*args, **kwargs):
    return _run_with_delay(_run_task, args, kwargs)

def _run_with_heartbeats(function, task_attempt, args=None, kwargs=None):
    logger.debug('Entering async._run_with_heartbeats with '\
                 'function=%s, task_attempt.uuid=%s'
                 % (function.__name__, task_attempt.uuid))
    from api.models.tasks import TaskAttempt
    heartbeat_interval = int(get_setting(
        'TASKRUNNER_HEARTBEAT_INTERVAL_SECONDS'))
    polling_interval = 1

    t = threading.Thread(target=function, args=args, kwargs=kwargs)
    t.start()

    last_heartbeat = datetime.datetime(datetime.MINYEAR,1,1,0,0,
                                       tzinfo=timezone.utc)
    max_retries = 5
    
    while t.is_alive():
        if (timezone.now() - last_heartbeat)\
           .total_seconds() > heartbeat_interval:
            retry_count = 0
            while True:
                try:
                    task_attempt = TaskAttempt.objects.get(
                        uuid=task_attempt.uuid)
                    task_attempt.heartbeat()
                    break
                except ConcurrentModificationError:
                    if retry_count >= max_retries:
                        logger.warn(
                            'Failed to send heartbeat for '\
                            'task_attempt.uuid=%s after %s retries' %
                            (task_attempt.uuid, max_retries))
                        break
                    retry_count += 1
            last_heartbeat = timezone.now()
        time.sleep(polling_interval)

    logger.debug('Exiting async._run_with_heartbeats with '\
                 'task_attempt.uuid=%s, function=%s'
                 % (task_attempt.uuid, function.__name__))

def _run_task_runner_playbook(task_attempt):
    logger.debug('Entering async._run_task_runner_playbook for '\
                 'task_attempt.uuid=%s' % task_attempt.uuid)
    env = copy.copy(os.environ)
    playbook = os.path.join(
        get_setting('PLAYBOOK_PATH'),
        get_setting('LOOM_RUN_TASK_PLAYBOOK'))
    cmd_list = ['ansible-playbook',
                '-i', get_setting('ANSIBLE_INVENTORY'),
                playbook,
                # Without this, ansible uses /usr/bin/python,
                # which may be missing needed modules
                '-e', 'ansible_python_interpreter="/usr/bin/env python"',
    ]

    if get_setting('DEBUG'):
        cmd_list.append('-vvvv')

    disk_size = task_attempt.task.step_run.template.resources.get('disk_size')
    new_vars = {'LOOM_TASK_ATTEMPT_ID': str(task_attempt.uuid),
                'LOOM_TASK_ATTEMPT_CORES':
                task_attempt.task.step_run.template.resources.get('cores'),
                'LOOM_TASK_ATTEMPT_MEMORY':
                task_attempt.task.step_run.template.resources.get('memory'),
                'LOOM_TASK_ATTEMPT_DISK_SIZE_GB':
                disk_size if disk_size else '1', # guard against None value
                'LOOM_TASK_ATTEMPT_DOCKER_IMAGE':
                task_attempt.task.step_run.template.environment.get(
                    'docker_image'),
                'LOOM_TASK_ATTEMPT_STEP_NAME':
                task_attempt.task.step_run.template.name,
                }
    env.update(new_vars)

    p = subprocess.Popen(cmd_list,
                         env=env,
                         stdout=subprocess.PIPE,
                         stderr=subprocess.STDOUT)
    terminal_output = ''
    for line in iter(p.stdout.readline, ''):
        terminal_output += line
        print line.strip()
    p.wait()
    if p.returncode != 0:
        logger.debug('async._run_task_runner_playbook failed for '\
                     'task_attempt.uuid="%s" with returncode="%s"'
                     % (task_attempt.uuid, p.returncode))
        task_attempt.add_timepoint(
            "Failed to launch worker process for TaskAttempt %s" \
            % task_attempt.uuid,
            detail=terminal_output,
            is_error=True)
        task_attempt.fail()
    logger.debug('Exiting async._run_task_runner_playbook for '\
                 'task_attempt.uuid=%s' % task_attempt.uuid)


@shared_task
def _cleanup_task_attempt(task_attempt_uuid):
    logger.debug('Entering async._cleanup_task_attempt(%s)'
                 % task_attempt_uuid)
    from api.models.tasks import TaskAttempt
    task_attempt = TaskAttempt.objects.get(uuid=task_attempt_uuid)
    _run_cleanup_task_playbook(task_attempt)
    logger.debug('Exiting async._cleanup_task_attempt(%s)'
                 % task_attempt_uuid)


def cleanup_task_attempt(*args, **kwargs):
    return _run_with_delay(_cleanup_task_attempt, args, kwargs)

def _run_cleanup_task_playbook(task_attempt):
    env = copy.copy(os.environ)
    playbook = os.path.join(
        get_setting('PLAYBOOK_PATH'),
        get_setting('LOOM_CLEANUP_TASK_PLAYBOOK'))
    cmd_list = ['ansible-playbook',
                '-i', get_setting('ANSIBLE_INVENTORY'),
                playbook,
                # Without this, ansible uses /usr/bin/python,
                # which may be missing needed modules
                '-e', 'ansible_python_interpreter="/usr/bin/env python"',
    ]

    if get_setting('DEBUG'):
        cmd_list.append('-vvvv')

    new_vars = {'LOOM_TASK_ATTEMPT_ID': str(task_attempt.uuid),
                'LOOM_TASK_ATTEMPT_STEP_NAME':
                task_attempt.task.step_run.template.name,
                }
    env.update(new_vars)

    return subprocess.Popen(cmd_list, env=env, stderr=subprocess.STDOUT)

@shared_task
def _finish_task_attempt(task_attempt_uuid):
    logger.debug('Entering async._finish_task_attempt(%s)' % task_attempt_uuid)
    from api.models.tasks import TaskAttempt
    task_attempt = TaskAttempt.objects.get(uuid=task_attempt_uuid)
    task_attempt.finish()
    logger.debug('Exiting async._finish_task_attempt(%s)' % task_attempt_uuid)

def finish_task_attempt(task_attempt_uuid):
    args = [task_attempt_uuid]
    kwargs = {}
    return _run_with_delay(_finish_task_attempt, args, kwargs)

@shared_task
def _kill_task_attempt(task_attempt_uuid, kill_message):
    from api.models.tasks import TaskAttempt
    logger.debug('Entering async._kill_task_attempt(%s)' % task_attempt_uuid)
<<<<<<< HEAD
    from api.models import TaskAttempt
=======
>>>>>>> dc62ca6a
    task_attempt = TaskAttempt.objects.get(uuid=task_attempt_uuid)
    try:
        task_attempt.kill(kill_message)
    except Exception as e:
        logger.debug('Failed to kill task_attempt.uuid=%s.' % task_attempt_uuid)
        task_attempt.cleanup()
        raise

    task_attempt.cleanup()
    logger.debug('Exiting async._kill_task_attempt(%s)' % task_attempt_uuid)

def kill_task_attempt(*args, **kwargs):
    return _run_with_delay(_kill_task_attempt, args, kwargs)<|MERGE_RESOLUTION|>--- conflicted
+++ resolved
@@ -266,10 +266,7 @@
 def _kill_task_attempt(task_attempt_uuid, kill_message):
     from api.models.tasks import TaskAttempt
     logger.debug('Entering async._kill_task_attempt(%s)' % task_attempt_uuid)
-<<<<<<< HEAD
     from api.models import TaskAttempt
-=======
->>>>>>> dc62ca6a
     task_attempt = TaskAttempt.objects.get(uuid=task_attempt_uuid)
     try:
         task_attempt.kill(kill_message)
