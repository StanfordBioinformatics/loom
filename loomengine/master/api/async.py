--- conflicted
+++ resolved
@@ -213,11 +213,6 @@
 @shared_task
 def _kill_task_attempt(task_attempt_uuid, kill_message):
     from api.models.tasks import TaskAttempt
-<<<<<<< HEAD
-    logger.debug('Entering async._kill_task_attempt(%s)' % task_attempt_uuid)
-    from api.models import TaskAttempt
-=======
->>>>>>> b0226cf9
     task_attempt = TaskAttempt.objects.get(uuid=task_attempt_uuid)
     try:
         task_attempt.kill(kill_message)
