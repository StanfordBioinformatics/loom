import errno 
import imp
import json
import logging
import multiprocessing
import os
import pickle
import re
import requests
import socket
import subprocess
import sys
import tempfile
from string import Template

from django.conf import settings

from loomengine.utils.connection import Connection
import loomengine.utils.version
import loomengine.utils.cloud

PLAYBOOKS_PATH = os.path.join(imp.find_module('loomengine')[1], 'playbooks')
GCLOUD_CREATE_WORKER_PLAYBOOK = os.path.join(PLAYBOOKS_PATH, 'gcloud_create_worker.yml')
GCLOUD_DELETE_WORKER_PLAYBOOK = os.path.join(PLAYBOOKS_PATH, 'gcloud_delete_worker.yml')
GCLOUD_RUN_TASK_PLAYBOOK = os.path.join(PLAYBOOKS_PATH, 'gcloud_run_task.yml')
GCE_PY_PATH = os.path.join(imp.find_module('loomengine')[1], 'utils', 'gce.py')

logger = logging.getLogger(__name__)

class CloudTaskManager:

    @classmethod
    def run(cls, task_run):
        from api.models.task_runs import TaskRunAttempt
        task_run_attempt = TaskRunAttempt.create_from_task_run(task_run)
        
        
        # Don't want to block while waiting for VM to come up, so start another process to finish the rest of the steps.
        logger.debug("Launching CloudTaskManager as a separate process.")

        requested_resources = {
            'cores': task_run_attempt.task_run.step_run.resources.cores,
            'memory': task_run_attempt.task_run.step_run.resources.memory,
            'disk_size': task_run_attempt.task_run.step_run.resources.disk_size,
        }
        environment = {
            'docker_image': task_run_attempt.task_definition.environment.docker_image,
        }
        
        hostname = socket.gethostname()
        worker_name = cls.create_worker_name(hostname, task_run_attempt)
        task_run_attempt_id = task_run_attempt.id.hex
        worker_log_file = task_run_attempt.get_worker_log_file()

        task_run_attempt.status = task_run_attempt.STATUSES.PROVISIONING_HOST
        task_run_attempt.save()

        process = multiprocessing.Process(target=CloudTaskManager._try_run, args=(task_run_attempt_id, requested_resources, environment, worker_name, worker_log_file))
        process.start()

    @classmethod
    def _try_run(cls, task_run_attempt_id, requested_resources, environment, worker_name, worker_log_file):
        try:
            cls._run(task_run_attempt_id, requested_resources, environment, worker_name, worker_log_file)
        except Exception as e:
            logger.exception('Failed to create task run attempt %s: %s' % (task_run_attempt_id, str(e)))
            
    @classmethod
    def _run(cls, task_run_attempt_id, requested_resources, environment, worker_name, worker_log_file):
        from api.models.task_runs import TaskRunAttempt

        logger.debug("CloudTaskManager separate process started.")
        logger.debug("task_run_attempt: %s" % task_run_attempt_id)

        connection = Connection(settings.MASTER_URL_FOR_SERVER)
        
        """Create a VM, deploy Docker and Loom, and pass command to task runner."""
        if settings.WORKER_TYPE != 'GOOGLE_CLOUD':
            raise CloudTaskManagerError('Unsupported cloud type: ' + settings.WORKER_TYPE)
        # TODO: Support other cloud providers. For now, assume GCE.
        instance_type = CloudTaskManager._get_cheapest_instance_type(cores=requested_resources['cores'], memory=requested_resources['memory'])
        
        scratch_disk_name = worker_name+'-disk'
        scratch_disk_device_path = '/dev/disk/by-id/google-'+scratch_disk_name
        if requested_resources.get('disk_size') is not None:
            scratch_disk_size_gb = requested_resources['disk_size']
        else:   
            scratch_disk_size_gb = settings.WORKER_SCRATCH_DISK_SIZE

        ansible_env = os.environ.copy()
        extra_env_vars = {
            'WORKER_INSTANCE_NAME': worker_name,
            'WORKER_INSTANCE_TYPE': instance_type,
            'WORKER_REMOTE_USER': 'loom',
            'WORKER_SCRATCH_DISK_DEVICE_PATH': scratch_disk_device_path,
            'WORKER_SCRATCH_DISK_NAME': scratch_disk_name,
            'WORKER_SCRATCH_DISK_SIZE': scratch_disk_size_gb,
            'TASK_RUN_ATTEMPT_ID': task_run_attempt_id,
            'TASK_RUN_DOCKER_IMAGE': environment['docker_image'],
            'WORKER_LOG_FILE': worker_log_file,
        }
        ansible_env.update(extra_env_vars)
        logger.debug('Starting worker VM using environment: %s' % ansible_env)

        try:
<<<<<<< HEAD
            with open(os.path.join(settings.LOG_DIR, 'loom_ansible.log'), 'a', 0) as ansible_logfile:
                cls._run_playbook(GCLOUD_CREATE_WORKER_PLAYBOOK, playbook_vars, logfile=ansible_logfile)
=======
            with open(os.path.join(settings.LOGS_DIR, 'loom_ansible.log'), 'a', 0) as ansible_logfile:
                cls._run_playbook(GCLOUD_CREATE_WORKER_PLAYBOOK, ansible_env, logfile=ansible_logfile)
>>>>>>> e4ca2fb3
        except Exception as e:
            logger.exception('Failed to provision host.')
            connection.post_task_run_attempt_error(
                task_run_attempt_id,
                {
                    'message': 'Failed to provision host',
                    'detail': str(e)
                })
            connection.update_task_run_attempt(
                task_run_attempt_id,
                {
                    'status': TaskRunAttempt.STATUSES.FINISHED,
                })
            raise e

        try:
            with open(os.path.join(settings.LOG_DIR, 'loom_ansible.log'), 'a', 0) as ansible_logfile:
                connection.update_task_run_attempt(
                    task_run_attempt_id,
                    {
                        'status': TaskRunAttempt.STATUSES.LAUNCHING_MONITOR,
                    })
                cls._run_playbook(GCLOUD_RUN_TASK_PLAYBOOK, ansible_env, logfile=ansible_logfile)
        except Exception as e:
            logger.exception('Failed to launch monitor process on worker: %s')
            connection.post_task_run_attempt_error(
                task_run_attempt_id,
                {
                    'message': 'Failed to launch monitor process on worker',
                    'detail': str(e)
                })
            connection.update_task_run_attempt(
                task_run_attempt_id,
                {
                    'status': TaskRunAttempt.STATUSES.FINISHED,
                })
            raise e

        logger.debug("CloudTaskManager process done.")
        ansible_logfile.close()

    @classmethod
    def _run_playbook(cls, playbook, ansible_env, logfile=None):
        """Runs a playbook. Vars are passed as env variables."""
        ansible_env['ANSIBLE_HOST_KEY_CHECKING'] = 'False'
        ansible_env['INVENTORY_IP_TYPE'] = 'internal'       # Tell gce.py to use internal IP for ansible_ssh_host
        cmd = ['ansible-playbook', '-vvv', '--key-file', os.path.expanduser(settings.GCE_SSH_KEY_FILE), '-i', GCE_PY_PATH, playbook]
        returncode = subprocess.call(cmd, env=ansible_env, stderr=subprocess.STDOUT, stdout=logfile)
        if not returncode == 0:
            raise Exception('Nonzero returncode %s for command: %s' % (returncode, ' '.join(cmd)))

    @classmethod
    def _get_cheapest_instance_type(cls, cores, memory):
        """Determine the cheapest instance type given a minimum number of cores and minimum amount of RAM (in GB)."""

        if settings.WORKER_TYPE != 'GOOGLE_CLOUD': #TODO: support other cloud providers
            raise CloudTaskManagerError('Not a recognized cloud provider: ' + settings.WORKER_TYPE)
        else:
            pricelist = CloudTaskManager._get_gcloud_pricelist()

            # Filter out preemptible, shared-CPU, and non-US instance types
            us_instance_types = {k:v for k,v in pricelist.items()\
                if k.startswith('CP-COMPUTEENGINE-VMIMAGE-') and not k.endswith('-PREEMPTIBLE') and 'us' in v and v['cores'] != 'shared'}

            # Convert to array and add keys (instance type names) as type names
            price_array = []
            for key in us_instance_types:
                value = us_instance_types[key] 
                value.update({'name':key.replace('CP-COMPUTEENGINE-VMIMAGE-', '').lower()})
                price_array.append(value)

            # Sort by price in US
            price_array.sort(None, lambda x: x['us'])

            # Look for an instance type that satisfies requested cores and memory; first will be cheapest
            for instance_type in price_array:
                if int(instance_type['cores']) >= int(cores) and float(instance_type['memory']) >= float(memory):
                    return instance_type['name']

            # No instance type found that can fulfill requested cores and memory
            raise CloudTaskManagerError('No instance type found with at least %d cores and %f GB of RAM.' % (cores, memory))
        
    @classmethod
    def _get_gcloud_pricelist(cls):
        """Retrieve latest pricelist from Google Cloud, or use cached copy if not reachable."""
        try:
            r = requests.get('http://cloudpricingcalculator.appspot.com/static/data/pricelist.json')
            content = json.loads(r.content)
        except ConnectionError:
            logger.warning("Couldn't get updated pricelist from http://cloudpricingcalculator.appspot.com/static/data/pricelist.json. Falling back to cached copy, but prices may be out of date.")
            with open('pricelist.json') as infile:
                content = json.load(infile)

        #logger.debug('Using pricelist ' + content['version'] + ', updated ' + content['updated'])
        pricelist = content['gcp_price_list']
        return pricelist

    @classmethod
    def delete_worker_by_task_run_attempt(cls, task_run_attempt):
        """Delete the worker that ran the specified task run attempt from this server."""
        hostname = socket.gethostname()
        worker_name = cls.create_worker_name(hostname, task_run_attempt)
        cls.delete_worker_by_name(worker_name)
        
    @classmethod
    def delete_worker_by_name(cls, worker_name):
        """Delete instance with the specified name."""
        # Don't want to block while waiting for VM to be deleted, so start another process to finish the rest of the steps.
        process = multiprocessing.Process(target=CloudTaskManager._delete_worker_by_name, args=(worker_name,))
        process.start()

    @classmethod
    def _delete_worker_by_name(cls, worker_name):
        ansible_env = os.environ.copy() 
        ansible_env['WORKER_NAME'] = worker_name
        with open(os.path.join(settings.LOGS_DIR, 'loom_ansible.log'), 'a', 0) as ansible_logfile:
            cls._run_playbook(GCLOUD_DELETE_WORKER_PLAYBOOK, ansible_env, logfile=ansible_logfile)

    @classmethod
    def create_worker_name(cls, hostname, task_run_attempt):
        """Create a name for the worker instance that will run the specified task run attempt, from this server.

        Since hostname, workflow name, and step name can easily be duplicated,
        we do this in two steps to ensure that at least 4 characters of the
        location ID are part of the name. Also, since worker scratch disks are
        named by appending '-disk' to the instance name, and disk names are max
        63 characters, leave 5 characters for the '-disk' suffix.

        """
        task_run = task_run_attempt.task_run
        #workflow_name = task_run.workflow_name
        step_name = task_run.step_run.template.name
        attempt_id = task_run_attempt.id.hex
        name_base = '-'.join([hostname, step_name])
        sanitized_name_base = cls.sanitize_instance_name_base(name_base)
        sanitized_name_base = sanitized_name_base[:53]      # leave 10 characters at the end for location id and -disk suffix

        instance_name = '-'.join([sanitized_name_base, attempt_id])
        sanitized_instance_name = cls.sanitize_instance_name(instance_name)
        sanitized_instance_name = sanitized_instance_name[:58]      # leave 5 characters for -disk suffix
        return sanitized_instance_name

    @classmethod
    def sanitize_instance_name_base(cls, name):
        """ Instance names must start with a lowercase letter. All following characters must be a dash, lowercase letter, or digit. """
        name = str(name).lower()                # make all letters lowercase
        name = re.sub(r'[^-a-z0-9]', '', name)  # remove invalid characters
        name = re.sub(r'^[^a-z]+', '', name)    # remove non-lowercase letters from the beginning
        return name

    @classmethod
    def sanitize_instance_name(cls, name):
        """ Instance names must start with a lowercase letter. All following characters must be a dash, lowercase letter, or digit. Last character cannot be a dash.
        Instance names must be 1-63 characters long.
        """
        name = str(name).lower()                # make all letters lowercase
        name = re.sub(r'[^-a-z0-9]', '', name)  # remove invalid characters
        name = re.sub(r'^[^a-z]+', '', name)    # remove non-lowercase letters from the beginning
        name = re.sub(r'-+$', '', name)         # remove dashes from the end
        name = name[:63]                        # truncate if too long
        if len(name) < 1:               
            raise CloudTaskManagerError('Cannot create an instance name from %s' % name)
            
        sanitized_name = name
        return sanitized_name


class CloudTaskManagerError(Exception):
    pass<|MERGE_RESOLUTION|>--- conflicted
+++ resolved
@@ -103,13 +103,8 @@
         logger.debug('Starting worker VM using environment: %s' % ansible_env)
 
         try:
-<<<<<<< HEAD
             with open(os.path.join(settings.LOG_DIR, 'loom_ansible.log'), 'a', 0) as ansible_logfile:
-                cls._run_playbook(GCLOUD_CREATE_WORKER_PLAYBOOK, playbook_vars, logfile=ansible_logfile)
-=======
-            with open(os.path.join(settings.LOGS_DIR, 'loom_ansible.log'), 'a', 0) as ansible_logfile:
                 cls._run_playbook(GCLOUD_CREATE_WORKER_PLAYBOOK, ansible_env, logfile=ansible_logfile)
->>>>>>> e4ca2fb3
         except Exception as e:
             logger.exception('Failed to provision host.')
             connection.post_task_run_attempt_error(
