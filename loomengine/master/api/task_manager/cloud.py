import errno 
import imp
import json
import logging
import multiprocessing
import os
import pickle
import re
import requests
import socket
import subprocess
import sys
import tempfile
from string import Template

from django.conf import settings

import loomengine.utils.logger
import loomengine.utils.version
import loomengine.utils.cloud

PLAYBOOKS_PATH = os.path.join(imp.find_module('loomengine')[1], 'playbooks')
GCLOUD_CREATE_WORKER_PLAYBOOK = os.path.join(PLAYBOOKS_PATH, 'gcloud_create_worker.yml')
GCLOUD_RUN_TASK_PLAYBOOK = os.path.join(PLAYBOOKS_PATH, 'gcloud_run_task.yml')
GCE_PY_PATH = os.path.join(imp.find_module('loomengine')[1], 'utils', 'gce.py')
LOOM_USER_SSH_KEY_FILE = '/home/loom/.ssh/google_compute_engine'

class CloudTaskManager:

    @classmethod
    def run(cls, task_run):
        from api.models.task_runs import TaskRunAttempt
        task_run_attempt = TaskRunAttempt.create_from_task_run(task_run)
        logger = loomengine.utils.logger.get_logger('TaskManagerLogger', logfile=os.path.join(settings.LOGS_DIR, 'loom_cloud_taskmanager.log'))
        
        # Don't want to block while waiting for VM to come up, so start another process to finish the rest of the steps.
        logger.debug("Launching CloudTaskManager as a separate process.")
        #task_run_attempt_pickle = pickle.dumps(task_run_attempt)
        #logger.debug("task_run_attempt: %s" % task_run_attempt)

        requested_resources = {
            'cores': task_run_attempt.task_run.step_run.resources.cores,
            'memory': task_run_attempt.task_run.step_run.resources.memory,
            'disk_size': task_run_attempt.task_run.step_run.resources.disk_size,
        }
        environment = {
            'docker_image': task_run_attempt.task_definition.environment.docker_image,
        }
        
        hostname = socket.gethostname()
        worker_name = cls.create_worker_name(hostname, task_run_attempt)
        task_run_attempt_id = task_run_attempt.id.hex
        worker_log_file = task_run_attempt.get_worker_log_file()
        
<<<<<<< HEAD
        process = multiprocessing.Process(target=CloudTaskManager._run, args=(task_run_attempt_id, requested_resources, environment, node_name, worker_log_file))
        process.start()

    @classmethod
    def _run(cls, task_run_attempt_id, requested_resources, environment, node_name, worker_log_file):
=======
        process = multiprocessing.Process(target=CloudTaskManager._run, args=(task_run_attempt_id, requested_resources, environment, worker_name,))
        process.start()

    @classmethod
    def _run(cls,task_run_attempt_id, requested_resources, environment, worker_name):
>>>>>>> b0c86a35
        logger = loomengine.utils.logger.get_logger('TaskManagerLogger')
        logger.debug("CloudTaskManager separate process started.")
        logger.debug("task_run_attempt: %s" % task_run_attempt_id)
        """Create a VM, deploy Docker and Loom, and pass command to task runner."""
        if settings.WORKER_TYPE != 'GOOGLE_CLOUD':
            raise CloudTaskManagerError('Unsupported cloud type: ' + settings.WORKER_TYPE)
        # TODO: Support other cloud providers. For now, assume GCE.
        instance_type = CloudTaskManager._get_cheapest_instance_type(cores=requested_resources['cores'], memory=requested_resources['memory'])
        
        scratch_disk_name = worker_name+'-disk'
        scratch_disk_device_path = '/dev/disk/by-id/google-'+scratch_disk_name
        if requested_resources.get('disk_size') is not None:
            scratch_disk_size_gb = requested_resources['disk_size']
        else:   
            scratch_disk_size_gb = settings.WORKER_SCRATCH_DISK_SIZE
        
        playbook_vars = {
            'boot_disk_type': settings.WORKER_BOOT_DISK_TYPE,
            'boot_disk_size_gb': settings.WORKER_BOOT_DISK_SIZE,
            'docker_full_name': settings.DOCKER_FULL_NAME,
            'docker_tag': settings.DOCKER_TAG,
            'gce_email': settings.GCE_EMAIL,
            'gce_credential': settings.GCE_PEM_FILE_PATH,
            'instance_name': worker_name,
            'instance_image': settings.WORKER_VM_IMAGE,
            'instance_type': instance_type,
            'master_url': settings.MASTER_URL_FOR_WORKER,
            'network': settings.WORKER_NETWORK,
            'scratch_disk_name': scratch_disk_name,
            'scratch_disk_device_path': scratch_disk_device_path,
            'scratch_disk_mount_point': settings.WORKER_SCRATCH_DISK_MOUNT_POINT,
            'scratch_disk_type': settings.WORKER_SCRATCH_DISK_TYPE,
            'scratch_disk_size_gb': scratch_disk_size_gb,
            'tags': settings.WORKER_TAGS,
            'task_run_attempt_id': task_run_attempt_id,
            'task_run_docker_image': environment['docker_image'],
<<<<<<< HEAD
            'master_url': settings.MASTER_URL_FOR_WORKER,
            'version': loomengine.utils.version.version(),
            'worker_network': settings.WORKER_NETWORK,
            'worker_tags': settings.WORKER_TAGS,
            'docker_full_name': settings.DOCKER_FULL_NAME,
            'docker_tag': settings.DOCKER_TAG,
            'log_level': settings.LOG_LEVEL,
            'worker_log_file': worker_log_file
=======
            'use_internal_ip': settings.WORKER_USES_SERVER_INTERNAL_IP,
            'zone': settings.WORKER_LOCATION,
>>>>>>> b0c86a35
        }
        logger.debug('Starting worker VM using playbook vars: %s' % playbook_vars)
        ansible_logfile=open(os.path.join(settings.LOGS_DIR, 'loom_ansible.log'), 'a', 0)
        cls._run_playbook(GCLOUD_CREATE_WORKER_PLAYBOOK, playbook_vars, logfile=ansible_logfile)
        cls._run_playbook(GCLOUD_RUN_TASK_PLAYBOOK, playbook_vars, logfile=ansible_logfile)
        logger.debug("CloudTaskManager process done.")
        ansible_logfile.close()

    @classmethod
    def _run_playbook(cls, playbook, playbook_vars, logfile=None):
        """ Runs a playbook by passing it a dict of vars on the command line."""
        ansible_env = os.environ.copy()
        ansible_env['ANSIBLE_HOST_KEY_CHECKING'] = 'False'
        ansible_env['INVENTORY_IP_TYPE'] = 'internal'       # Tell gce.py to use internal IP for ansible_ssh_host
        os.chmod(GCE_PY_PATH, 0755)                         # Make sure dynamic inventory is executable
        playbook_vars_json_string = json.dumps(playbook_vars)
        subprocess.call(['ansible-playbook', '-vvv', '--key-file', LOOM_USER_SSH_KEY_FILE, '-i', GCE_PY_PATH, playbook, '--extra-vars', playbook_vars_json_string], env=ansible_env, stderr=subprocess.STDOUT, stdout=logfile)

    @classmethod
    def _get_cheapest_instance_type(cls, cores, memory):
        """ Determine the cheapest instance type given a minimum number of cores and minimum amount of RAM (in GB). """

        if settings.WORKER_TYPE != 'GOOGLE_CLOUD': #TODO: support other cloud providers
            raise CloudTaskManagerError('Not a recognized cloud provider: ' + settings.WORKER_TYPE)
        else:
            pricelist = CloudTaskManager._get_gcloud_pricelist()

            # Filter out preemptible, shared-CPU, and non-US instance types
            us_instance_types = {k:v for k,v in pricelist.items()\
                if k.startswith('CP-COMPUTEENGINE-VMIMAGE-') and not k.endswith('-PREEMPTIBLE') and 'us' in v and v['cores'] != 'shared'}

            # Convert to array and add keys (instance type names) as type names
            price_array = []
            for key in us_instance_types:
                value = us_instance_types[key] 
                value.update({'name':key.replace('CP-COMPUTEENGINE-VMIMAGE-', '').lower()})
                price_array.append(value)

            # Sort by price in US
            price_array.sort(None, lambda x: x['us'])

            # Look for an instance type that satisfies requested cores and memory; first will be cheapest
            for instance_type in price_array:
                if int(instance_type['cores']) >= int(cores) and float(instance_type['memory']) >= float(memory):
                    return instance_type['name']

            # No instance type found that can fulfill requested cores and memory
            raise CloudTaskManagerError('No instance type found with at least %d cores and %f GB of RAM.' % (cores, memory))
        
    @classmethod
    def _get_gcloud_pricelist(cls):
        """ Retrieve latest pricelist from Google Cloud, or use cached copy if not reachable. """
        try:
            r = requests.get('http://cloudpricingcalculator.appspot.com/static/data/pricelist.json')
            content = json.loads(r.content)
        except ConnectionError:
            logger.warning("Couldn't get updated pricelist from http://cloudpricingcalculator.appspot.com/static/data/pricelist.json. Falling back to cached copy, but prices may be out of date.")
            with open('pricelist.json') as infile:
                content = json.load(infile)

        #logger.debug('Using pricelist ' + content['version'] + ', updated ' + content['updated'])
        pricelist = content['gcp_price_list']
        return pricelist

    @classmethod
    def delete_instance_by_name(cls, instance_name):
        """ Delete the instance that ran a task. """
        # Don't want to block while waiting for VM to be deleted, so start another process to finish the rest of the steps.
        process = multiprocessing.Process(target=CloudTaskManager._delete_instance, args=(instance_name))
        process.start()

    @classmethod
    def delete_instance_by_task_run(cls, host_name, task_run):
        """ Delete the instance that ran a task. """
        instance_name = cls.create_worker_name(host_name, task_run)
        cls.delete_instance_by_name(instance_name)
        
    @classmethod
    def _delete_instance(cls, instance_name):
        if settings.WORKER_TYPE != 'GOOGLE_CLOUD':
            raise CloudTaskManagerError('Unsupported cloud type: ' + settings.WORKER_TYPE)
        # TODO: Support other cloud providers. For now, assume GCE.
        zone = settings.WORKER_LOCATION
        s = Template(
"""---
- hosts: localhost
  connection: local
  tasks:
  - name: Delete an instance.
    gce: name=$instance_name zone=$zone state=deleted
""")
        playbook = s.substitute(locals())
        cls._run_playbook_string(playbook)
        # TODO: Delete scratch disk

    @classmethod
    def create_worker_name(cls, hostname, task_run_attempt):
        """ Create a name for the worker instance. Since hostname, workflow name, and step name can easily be duplicated,
        we do this in two steps to ensure that at least 4 characters of the location ID are part of the name.
        Also, worker scratch disks are named by appending '-disk' to the instance name, and disk names are max 63 characters,
        so leave 5 characters for the '-disk' suffix.
        """
        task_run = task_run_attempt.task_run
        #workflow_name = task_run.workflow_name
        step_name = task_run.step_run.template.name
        attempt_id = task_run_attempt.id.hex
        name_base = '-'.join([hostname, step_name])
        sanitized_name_base = cls.sanitize_instance_name_base(name_base)
        sanitized_name_base = sanitized_name_base[:53]      # leave 10 characters at the end for location id and -disk suffix

        instance_name = '-'.join([sanitized_name_base, attempt_id])
        sanitized_instance_name = cls.sanitize_instance_name(instance_name)
        sanitized_instance_name = sanitized_instance_name[:58]      # leave 5 characters for -disk suffix
        return sanitized_instance_name

    @classmethod
    def sanitize_instance_name_base(cls, name):
        """ Instance names must start with a lowercase letter. All following characters must be a dash, lowercase letter, or digit. """
        name = str(name).lower()                # make all letters lowercase
        name = re.sub(r'[^-a-z0-9]', '', name)  # remove invalid characters
        name = re.sub(r'^[^a-z]+', '', name)    # remove non-lowercase letters from the beginning
        return name

    @classmethod
    def sanitize_instance_name(cls, name):
        """ Instance names must start with a lowercase letter. All following characters must be a dash, lowercase letter, or digit. Last character cannot be a dash.
        Instance names must be 1-63 characters long.
        """
        name = str(name).lower()                # make all letters lowercase
        name = re.sub(r'[^-a-z0-9]', '', name)  # remove invalid characters
        name = re.sub(r'^[^a-z]+', '', name)    # remove non-lowercase letters from the beginning
        name = re.sub(r'-+$', '', name)         # remove dashes from the end
        name = name[:63]                        # truncate if too long
        if len(name) < 1:               
            raise CloudTaskManagerError('Cannot create an instance name from %s' % name)
            
        sanitized_name = name
        return sanitized_name


class CloudTaskManagerError(Exception):
    pass<|MERGE_RESOLUTION|>--- conflicted
+++ resolved
@@ -52,19 +52,12 @@
         task_run_attempt_id = task_run_attempt.id.hex
         worker_log_file = task_run_attempt.get_worker_log_file()
         
-<<<<<<< HEAD
-        process = multiprocessing.Process(target=CloudTaskManager._run, args=(task_run_attempt_id, requested_resources, environment, node_name, worker_log_file))
+        process = multiprocessing.Process(target=CloudTaskManager._run, args=(task_run_attempt_id, requested_resources, environment, worker_name, worker_log_file))
         process.start()
 
     @classmethod
-    def _run(cls, task_run_attempt_id, requested_resources, environment, node_name, worker_log_file):
-=======
-        process = multiprocessing.Process(target=CloudTaskManager._run, args=(task_run_attempt_id, requested_resources, environment, worker_name,))
-        process.start()
-
-    @classmethod
-    def _run(cls,task_run_attempt_id, requested_resources, environment, worker_name):
->>>>>>> b0c86a35
+    def _run(cls, task_run_attempt_id, requested_resources, environment, worker_name, worker_log_file):
+
         logger = loomengine.utils.logger.get_logger('TaskManagerLogger')
         logger.debug("CloudTaskManager separate process started.")
         logger.debug("task_run_attempt: %s" % task_run_attempt_id)
@@ -91,6 +84,7 @@
             'instance_name': worker_name,
             'instance_image': settings.WORKER_VM_IMAGE,
             'instance_type': instance_type,
+            'log_level': settings.LOG_LEVEL,
             'master_url': settings.MASTER_URL_FOR_WORKER,
             'network': settings.WORKER_NETWORK,
             'scratch_disk_name': scratch_disk_name,
@@ -101,19 +95,9 @@
             'tags': settings.WORKER_TAGS,
             'task_run_attempt_id': task_run_attempt_id,
             'task_run_docker_image': environment['docker_image'],
-<<<<<<< HEAD
-            'master_url': settings.MASTER_URL_FOR_WORKER,
-            'version': loomengine.utils.version.version(),
-            'worker_network': settings.WORKER_NETWORK,
-            'worker_tags': settings.WORKER_TAGS,
-            'docker_full_name': settings.DOCKER_FULL_NAME,
-            'docker_tag': settings.DOCKER_TAG,
-            'log_level': settings.LOG_LEVEL,
-            'worker_log_file': worker_log_file
-=======
             'use_internal_ip': settings.WORKER_USES_SERVER_INTERNAL_IP,
+            'worker_log_file': worker_log_file,
             'zone': settings.WORKER_LOCATION,
->>>>>>> b0c86a35
         }
         logger.debug('Starting worker VM using playbook vars: %s' % playbook_vars)
         ansible_logfile=open(os.path.join(settings.LOGS_DIR, 'loom_ansible.log'), 'a', 0)
