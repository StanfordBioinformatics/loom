from django.db import models
from django.utils import timezone
import jsonfield
import os

from .base import BaseModel
from api import get_setting
from api.models import uuidstr
from api.exceptions import NoFileMatchError, MultipleFileMatchesError


class TypeMismatchError(Exception):
    pass
class NestedArraysError(Exception):
    pass
class NonArrayError(Exception):
    pass
class InvalidFileServerTypeError(Exception):
    pass
class RelativePathError(Exception):
    pass
class RelativeFileRootError(Exception):
    pass
class InvalidSourceTypeError(Exception):
    pass


class AbstractDataObjectManager():

    def __init__(self, model):
        self.model = model


class BooleanDataObjectManager(AbstractDataObjectManager):

    @classmethod
    def get_by_value(cls, value):
        return BooleanDataObject.objects.create(value=value, type='boolean')

    def get_substitution_value(self):
        return self.model.booleandataobject.value

    def is_ready(self):
        return True


class FileDataObjectManager(AbstractDataObjectManager):

    @classmethod
    def get_by_value(cls, value):
        matches = FileDataObject.filter_by_name_or_id_or_hash(value)
        if matches.count() == 0:
            raise NoFileMatchError(
                'ERROR! No file found that matches value "%s"' % value)
        elif matches.count() > 1:
            match_id_list = ['%s@%s' % (match.filename, match.uuid)
                             for match in matches]
            match_id_string = ('", "'.join(match_id_list))
            raise MultipleFileMatchesError(
                'ERROR! Multiple files were found matching value "%s": "%s". '\
                'Use a more precise identifier to select just one file.' % (
                    value, match_id_string))
        return matches.first()

    def get_substitution_value(self):
        return self.model.filedataobject.filename

    def is_ready(self):
        resource = self.model.filedataobject.file_resource
        return resource is not None and resource.is_ready()


class FloatDataObjectManager(AbstractDataObjectManager):

    @classmethod
    def get_by_value(cls, value):
        return FloatDataObject.objects.create(value=value, type='float')

    def get_substitution_value(self):
        return self.model.floatdataobject.value

    def is_ready(self):
        return True


class IntegerDataObjectManager(AbstractDataObjectManager):

    @classmethod
    def get_by_value(cls, value):
        return IntegerDataObject.objects.create(value=value, type='integer')

    def get_substitution_value(self):
        return self.model.integerdataobject.value

    def is_ready(self):
        return True


class StringDataObjectManager(AbstractDataObjectManager):

    @classmethod
    def get_by_value(cls, value):
        return StringDataObject.objects.create(value=value, type='string')

    def get_substitution_value(self):
        return self.model.stringdataobject.value

    def is_ready(self):
        return True


class ArrayDataObjectManager(AbstractDataObjectManager):

    def get_substitution_value(self):
        return [member.substitution_value
                for member in self.model.members]

    def is_ready(self):
        return all([member.is_ready()
                    for member in self.model.members])


class DataObject(BaseModel):

    _MANAGER_CLASSES = {
        'boolean': BooleanDataObjectManager,
        'float': FloatDataObjectManager,
        'file': FileDataObjectManager,
        'integer': IntegerDataObjectManager,
        'string': StringDataObjectManager,
    }

    _ARRAY_MANAGER_CLASS = ArrayDataObjectManager

    DATA_TYPE_CHOICES = (
        ('boolean', 'Boolean'),
        ('file', 'File'),
        ('float', 'Float'),
        ('integer', 'Integer'),
        ('string', 'String'),
    )

    uuid = models.CharField(default=uuidstr,
                            unique=True, max_length=255)
    type = models.CharField(
        max_length=255,
        choices=DATA_TYPE_CHOICES)
    is_array = models.BooleanField(
        default=False)
    datetime_created = models.DateTimeField(
        default=timezone.now)

    @classmethod
    def _get_manager_class(cls, type):
        return cls._MANAGER_CLASSES[type]

    def _get_manager(self):
        if self.is_array:
            return self._ARRAY_MANAGER_CLASS(self)
        else:
            return self._get_manager_class(self.type)(self)

    @classmethod
    def get_by_value(cls, value, type):
        return cls._MANAGER_CLASSES[type].get_by_value(value)

    @property
    def substitution_value(self):
        return self._get_manager().get_substitution_value()

    def add_to_array(self, array):
        if not array.is_array:
            raise NonArrayError('Cannot add members when is_array=False')
        if self.is_array:
            raise NestedArraysError('Cannot nest ArrayDataObjects')
        ArrayMembership.objects.create(
            array=array, member=self, order=array.prefetch_members.count())

    def is_ready(self):
        return self._get_manager().is_ready()


class BooleanDataObject(DataObject):

    value = models.BooleanField(null=False)


class FileDataObject(DataObject):

    NAME_FIELD = 'filename'
    HASH_FIELD = 'md5'

    FILE_SOURCE_TYPE_CHOICES = (('imported', 'Imported'),
                                ('result', 'Result'),
                                ('log', 'Log'))

    filename = models.CharField(max_length=1024)
    file_resource = models.ForeignKey('FileResource',
                                      null=True,
                                      related_name='file_data_objects',
                                      on_delete=models.PROTECT,
                                      blank=True)
    md5 = models.CharField(max_length=255, null=True, blank=True)
    source_type = models.CharField(
        max_length=255,
        choices=FILE_SOURCE_TYPE_CHOICES)
    file_import = jsonfield.JSONField(null=True, blank=True)

    def initialize_file_resource(self):
        # Based on settings, choose the path where the
        # file should be stored and create a FileResource
        # with upload_status=incomplete.
        #
        # If a file with identical content has already been uploaded,
        # re-use it if permitted by settings.
        if not get_setting('KEEP_DUPLICATE_FILES'):
            matching_file_resources = FileResource.objects.filter(
                md5=self.md5,
                upload_status='complete')
            if matching_file_resources.count() > 0:
                # First match is as good as any
                file_resource = matching_file_resources.first()
                self.setattrs_and_save_with_retries({
                    'file_resource': file_resource})
                return self.file_resource
        # No existing file to use. Create a new resource for upload.
        file_resource  = FileResource\
                         .create_incomplete_resource_for_import(self)
        self.setattrs_and_save_with_retries({
            'file_resource': file_resource})
        return self.file_resource


class FloatDataObject(DataObject):

    value = models.FloatField()


class IntegerDataObject(DataObject):

    value = models.IntegerField()


class StringDataObject(DataObject):

    value = models.TextField(max_length=10000)


class ArrayDataObject(DataObject):

    @property
    def members(self):
        return [m.member for m in
                self.has_array_members_membership.all().select_related('member')]

    prefetch_members = models.ManyToManyField('DataObject',
                                     through='ArrayMembership',
                                     through_fields=('array', 'member'),
                                     related_name='arrays')

    def add_members(self, data_object_list):
        for data_object in data_object_list:
            data_object.add_to_array(self)

    @classmethod
    def create_from_list(cls, data_object_list, type):
        cls._validate_list(data_object_list, type)
        array = ArrayDataObject.objects.create(is_array=True, type=type)
        for data_object in data_object_list:
            data_object.add_to_array(array)
        return array

    @classmethod
    def _validate_list(cls, data_object_list, type):
        for data_object in data_object_list:
            if not data_object.type == type:
                raise TypeMismatchError(
                    'Expected type "%s", but DataObject %s is type %s' \
                    % (type, data_object.uuid, data_object.type))
            if data_object.is_array:
                raise NestedArraysError('Cannot nest ArrayDataObjects')


class ArrayMembership(BaseModel):

    # ManyToMany relationship between arrays and their items
    array = models.ForeignKey('ArrayDataObject',
                              related_name='has_array_members_membership',
                              on_delete=models.CASCADE)
    member = models.ForeignKey('DataObject',
                               related_name='in_array_membership',
                               on_delete=models.CASCADE)
    order = models.IntegerField()

    class Meta:
        ordering = ['order',]


class FileResource(BaseModel):

    FILE_RESOURCE_UPLOAD_STATUS_CHOICES = (('incomplete', 'Incomplete'),
                                           ('complete', 'Complete'),
                                           ('failed', 'Failed'))
    FILE_RESOURCE_UPLOAD_STATUS_DEFAULT = 'incomplete'

    uuid = models.CharField(default=uuidstr,
                            unique=True, max_length=255)
    datetime_created = models.DateTimeField(
        default=timezone.now)
    file_url = models.CharField(max_length=1000)
    md5 = models.CharField(max_length=255, null=True, blank=True)
    upload_status = models.CharField(
        max_length=255,
        default=FILE_RESOURCE_UPLOAD_STATUS_DEFAULT,
        choices=FILE_RESOURCE_UPLOAD_STATUS_CHOICES)

    def is_ready(self):
        return self.upload_status == 'complete'

    @classmethod
    def create_incomplete_resource_for_import(cls, file_data_object):

        # Get path from root
        path = cls._get_path_for_import(file_data_object)

        # Add url prefix
        file_url = cls._add_url_prefix(path)

        resource = cls.objects.create(file_url=file_url,
                                      upload_status='incomplete',
                                      md5=file_data_object.md5)

        return resource

    @classmethod
    def _get_file_root(cls):
        file_root = get_setting('LOOM_STORAGE_ROOT')
        # Allow '~/path' home dir notation on local file server
        if get_setting('LOOM_STORAGE_TYPE') == 'LOCAL':
            file_root = os.path.expanduser(file_root)
        if not file_root.startswith('/'):
            raise RelativeFileRootError(
                'LOOM_STORAGE_ROOT setting must be an absolute path. '\
                'Found "%s" instead.' % file_root)
        return file_root

    @classmethod
    def _get_path_for_import(cls, file_data_object):
        file_root = cls._get_file_root()
        if get_setting('KEEP_DUPLICATE_FILES') and get_setting('FORCE_RERUN'):
            # If both are True, we can organize the directory structure in
            # a human browsable way
            if file_data_object.source_type == 'imported':
                filename = cls._get_filename(file_data_object, timestamp=True,
                                             filename=True, uuid=True)
            elif file_data_object.source_type == 'log':
                filename = cls._get_filename(file_data_object, timestamp=False,
                                             filename=True, uuid=False)
            else: # result
                filename = cls._get_filename(file_data_object, timestamp=False,
                                             filename=True, uuid=True)
            return os.path.join(
                file_root,
                cls._get_browsable_path(file_data_object),
                filename)
        elif get_setting('KEEP_DUPLICATE_FILES'):
            # Separate dirs for imported, results, logs.
            # Within each dir use a flat directory structure but give
            # files with identical content distinctive names
            return os.path.join(
                file_root,
                cls._get_path_by_source_type(file_data_object),
                cls._get_filename(file_data_object, timestamp=True,
                                  filename=True, uuid=True))
        else:
            # Use a flat directory structure and use file names that
            # reflect content
            return os.path.join(
                file_root,
                '%s' % file_data_object.md5)

    @classmethod
    def _get_filename(cls, file_data_object, timestamp, filename, uuid):
        parts = []
        if timestamp:
            parts.append(timezone.now().strftime('%Y-%m-%dT%H.%M.%SZ'))
        if uuid:
            parts.append(str(file_data_object.uuid)[0:8])
        if filename:
            parts.append(file_data_object.filename)
        return '_'.join(parts)

    @classmethod
    def _get_browsable_path(cls, file_data_object):
        """Create a path for a given file, in such a way
        that files end up being organized and browsable by run
        """
        if file_data_object.source_type == 'imported':
            return 'imported'

        if file_data_object.source_type == 'log':
            subdir = 'logs'
            task_attempt \
                = file_data_object.task_attempt_log_file.task_attempt
        elif file_data_object.source_type == 'result':
            subdir = 'work'
            task_attempt \
                = file_data_object.task_attempt_output.task_attempt
        else:
            raise InvalidSourceTypeError('Invalid source_type %s'
                            % file_data_object.source_type)

<<<<<<< HEAD
        task = task_attempt.task
        run = task.run
=======
        task = task_attempt.parent_task
        step_run = task.step_run
>>>>>>> bc18852a

        path = os.path.join(
            "%s-%s" % (
                str(run.uuid)[0:8],
                run.template.name,
            ),
            "task-%s" % str(task.uuid)[0:8],
            "attempt-%s" % str(task_attempt.uuid)[0:8],
        )
        while run.parent is not None:
            run = run.parent
            path = os.path.join(
                "%s-%s" % (
                    str(run.uuid)[0:8],
                    run.template.name
                ),
                path
            )
        path = "%s-%s" % (run.datetime_created.strftime(
            '%Y-%m-%dT%H.%M.%SZ'), path)
        return os.path.join('runs', path, subdir)

    @classmethod
    def _get_path_by_source_type(cls, file_data_object):
        source_type_to_path = {
            'imported': 'imported',
            'result': 'results',
            'log': 'logs'
        }
        return source_type_to_path[file_data_object.source_type]

    @classmethod
    def _add_url_prefix(cls, path):
        if not path.startswith('/'):
            raise RelativePathError(
                'Expected an absolute path but got path="%s"' % path)
        LOOM_STORAGE_TYPE = get_setting('LOOM_STORAGE_TYPE')
        if LOOM_STORAGE_TYPE == 'LOCAL':
            return 'file://' + path
        elif LOOM_STORAGE_TYPE == 'GOOGLE_STORAGE':
            return 'gs://' + get_setting('GOOGLE_STORAGE_BUCKET') + path
        else:
            raise InvalidFileServerTypeError(
                'Couldn\'t recognize value for setting LOOM_STORAGE_TYPE="%s"'\
                % LOOM_STORAGE_TYPE)<|MERGE_RESOLUTION|>--- conflicted
+++ resolved
@@ -410,13 +410,8 @@
             raise InvalidSourceTypeError('Invalid source_type %s'
                             % file_data_object.source_type)
 
-<<<<<<< HEAD
         task = task_attempt.task
         run = task.run
-=======
-        task = task_attempt.parent_task
-        step_run = task.step_run
->>>>>>> bc18852a
 
         path = os.path.join(
             "%s-%s" % (
