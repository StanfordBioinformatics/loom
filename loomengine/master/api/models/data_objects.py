--- conflicted
+++ resolved
@@ -274,14 +274,9 @@
 
     @property
     def members(self):
-<<<<<<< HEAD
         return [m.member for m in 
                 self.has_array_members_membership.order_by('order')\
                 .select_related('member')]
-=======
-        return [m.member for m in
-                self.has_array_members_membership.all().select_related('member')]
->>>>>>> b0226cf9
 
     prefetch_members = models.ManyToManyField('DataObject',
                                      through='ArrayMembership',
