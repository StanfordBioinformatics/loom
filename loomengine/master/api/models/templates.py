from django.core.exceptions import ObjectDoesNotExist
from django.core.exceptions import ValidationError
from django.db import models
from django.dispatch import receiver
from django.utils import timezone
import jsonfield

from .base import BaseModel
from .data_objects import DataObject
from .input_output_nodes import InputOutputNode
from api.exceptions import NoTemplateInputMatchError
from api.models import uuidstr
from api.models import validators

"""
This module defines Templates. A Template is either 
a Step or a Workflow.
Steps have execution details such as command and runtime
environment, while Workflows are collections of other Steps
or Workflows.
"""

<<<<<<< HEAD
class WorkflowManager(object):

    def __init__(self, template):
        assert template.type == 'workflow', 'expected template type "workflow"'
        self.template = template

    def get_inputs(self):
        return self.template.workflow.inputs

    def get_fixed_inputs(self):
        return self.template.workflow.fixed_inputs

    def get_outputs(self):
        return self.template.workflow.outputs

    def get_resources(self):
        raise Exception('No resources on template of type "workflow"')

    def get_environment(self):
        raise Exception('No environment on template of type "workflow"')

    def get_bound_channel(self, step_name, channel_name):
        return self.template.workflow.get_bound_channel(step_name, channel_name)
        

class StepManager(object):

    def __init__(self, template):
        assert template.type == 'step', 'Expected template type "step"'
        self.template = template

    def get_inputs(self):
        return self.template.step.inputs

    def get_fixed_inputs(self):
        return self.template.step.fixed_inputs

    def get_outputs(self):
        return self.template.step.outputs

    def get_resources(self):
        return self.template.step.resources

    def get_environment(self):
        return self.template.step.environment

    def get_bound_channel(self, step_name, channel_name):
        raise Exception('No method get_bound_channel on template of type "step"')
=======
def template_import_validator(value):
    pass

def environment_validator(value):
    pass

def outputs_validator(value):
    pass

def inputs_validator(value):
    pass

def resources_validator(value):
    pass
>>>>>>> b0226cf9


class Template(BaseModel):

    NAME_FIELD = 'name'

    uuid = models.CharField(default=uuidstr, editable=False,
                            unique=True, max_length=255)
    name = models.CharField(max_length=255)
    is_leaf = models.BooleanField()
    datetime_created = models.DateTimeField(default=timezone.now,
                                            editable=False)
    postprocessing_status = models.CharField(
        max_length=255,
        default='incomplete',
        choices=(('incomplete', 'Incomplete'),
                 ('complete', 'Complete'),
                 ('failed', 'Failed'))
    )
<<<<<<< HEAD
    template_import = jsonfield.JSONField(
        validators=[validators.template_import_validator],
        null=True, blank=True)

    @classmethod
    def _get_manager_class(cls, type):
        return cls._MANAGER_CLASSES[type]

    def _get_manager(self):
        return self._get_manager_class(self.type)(self)

    @property
    def inputs(self):
        return self._get_manager().get_inputs()

    @property
    def fixed_inputs(self):
        return self._get_manager().get_fixed_inputs()

    @property
    def outputs(self):
        return self._get_manager().get_outputs()

    @property
    def resources(self):
        return self._get_manager().get_resources()

    @property
    def environment(self):
        return self._get_manager().get_environment()
=======
    command = models.TextField(blank=True)
    interpreter = models.CharField(max_length=1024, blank=True)
    environment = jsonfield.JSONField(validators=[environment_validator],
                                      null=True, blank=True)
    resources = jsonfield.JSONField(validators=[resources_validator],
                                      null=True, blank=True)
    template_import = jsonfield.JSONField(validators=[template_import_validator],
                                          null=True, blank=True)
    steps = models.ManyToManyField(
        'Template',
        through='TemplateMembership',
        through_fields=('parent_template', 'child_template'),
        related_name='templates')
    outputs = jsonfield.JSONField(validators=[outputs_validator],
                                  null=True, blank=True)
    inputs = jsonfield.JSONField(validators=[inputs_validator],
                                 null=True, blank=True)
    raw_data = jsonfield.JSONField(null=True, blank=True)
>>>>>>> b0226cf9

    def get_name_and_id(self):
        return "%s@%s" % (self.name, self.id)

    def get_fixed_input(self, channel):
        inputs = self.fixed_inputs.filter(channel=channel)
        if inputs.count() == 0:
            raise Exception('No fixed input matching %s' % channel)
        if inputs.count() > 1:
            raise Exception('Found %s fixed inputs for channel %s' \
                            % (inputs.count(), channel))
        return inputs.first()

    def get_input(self, channel):
        inputs = filter(lambda i: i.get('channel')==channel,
                        self.inputs)
        if len(inputs) == 0:
            raise NoTemplateInputMatchError(
                'ERROR! No input named "%s" in template "%s"' % (channel, self.name))
        if len(inputs) > 1:
            raise Exception('Found %s inputs for channel %s' \
                            % (len(inputs), channel))
        return inputs[0]

    def get_output(self, channel):
        outputs = filter(lambda o: o.get('channel')==channel,
                         self.outputs)
        assert outputs.count() == 1, \
            'Found %s outputs for channel %s' %(outputs.count(), channel)
        return outputs.first()

<<<<<<< HEAD
    def get_bound_channel(self, step_name, channel_name):
        return self._get_manager().get_bound_channel(step_name, channel_name)


class Workflow(Template):

    steps = models.ManyToManyField(
        'Template',
        through='WorkflowMembership',
        through_fields=('parent_template', 'child_template'),
        related_name='workflows')
    outputs = jsonfield.JSONField(
        validators=[validators.workflow_outputs_validator],
        null=True, blank=True)
    inputs = jsonfield.JSONField(
        validators=[validators.workflow_inputs_validator],
        null=True, blank=True)
    channel_bindings = jsonfield.JSONField(
        validators=[validators.channel_bindings_validator],
        null=True, blank=True)
    raw_data = jsonfield.JSONField(null=True, blank=True)

=======
>>>>>>> b0226cf9
    def add_step(self, step):
        TemplateMembership.add_step_to_workflow(step, self)

    def add_steps(self, step_list):
        for step in step_list:
            self.add_step(step)


class FixedInput(InputOutputNode):

<<<<<<< HEAD
    command = models.TextField()
    interpreter = models.CharField(max_length=1024, default='/bin/bash -euo pipefail')
    environment = jsonfield.JSONField(
        validators=[validators.step_environment_validator],
        null=True, blank=True)
    outputs = jsonfield.JSONField(
        validators=[validators.step_outputs_validator],
        null=True, blank=True)
    inputs = jsonfield.JSONField(
        validators=[validators.step_inputs_validator],
        null=True, blank=True)
    resources = jsonfield.JSONField(
        validators=[validators.step_resources_validator],
        null=True, blank=True)
    raw_data = jsonfield.JSONField(null=True, blank=True)

    def clean(self):
        if self.outputs:
            for output in self.outputs:
                if output.get('mode') == 'scatter' and output.get('type') != 'file':
                    if not output.get('parser'):
                        raise ValidationError(
                            "No parser defined on output '%s'" % output.get('channel'))
                if output.get('mode') == 'no_scatter':
                    if output.get('parser'):
                        raise ValidationError(
                            'Parser not allowed on outputs with mode "no_scatter"')
                if output.get('parser') and output.get('type') == 'file':
                    raise ValidationError(
                        'Parser not allowed on outputs with type "file"')


class FixedStepInput(InputOutputNode):

    step = models.ForeignKey(
        'Step',
=======
    template = models.ForeignKey(
        'Template',
>>>>>>> b0226cf9
        related_name='fixed_inputs',
        on_delete=models.CASCADE)
    mode = models.CharField(max_length=255)
    group = models.IntegerField()

    class Meta:
        app_label = 'api'

    @property
    def data(self):
        # Dummy attribute required by serializer
        return


class TemplateMembership(BaseModel):

    parent_template = models.ForeignKey('Template', related_name='children')
    child_template = models.ForeignKey('Template', related_name='parents', 
                                       null=True, blank=True)

    @classmethod
    def add_step_to_workflow(cls, step, parent):
            TemplateMembership.objects.create(
                parent_template=parent,
                child_template=step)<|MERGE_RESOLUTION|>--- conflicted
+++ resolved
@@ -20,56 +20,6 @@
 or Workflows.
 """
 
-<<<<<<< HEAD
-class WorkflowManager(object):
-
-    def __init__(self, template):
-        assert template.type == 'workflow', 'expected template type "workflow"'
-        self.template = template
-
-    def get_inputs(self):
-        return self.template.workflow.inputs
-
-    def get_fixed_inputs(self):
-        return self.template.workflow.fixed_inputs
-
-    def get_outputs(self):
-        return self.template.workflow.outputs
-
-    def get_resources(self):
-        raise Exception('No resources on template of type "workflow"')
-
-    def get_environment(self):
-        raise Exception('No environment on template of type "workflow"')
-
-    def get_bound_channel(self, step_name, channel_name):
-        return self.template.workflow.get_bound_channel(step_name, channel_name)
-        
-
-class StepManager(object):
-
-    def __init__(self, template):
-        assert template.type == 'step', 'Expected template type "step"'
-        self.template = template
-
-    def get_inputs(self):
-        return self.template.step.inputs
-
-    def get_fixed_inputs(self):
-        return self.template.step.fixed_inputs
-
-    def get_outputs(self):
-        return self.template.step.outputs
-
-    def get_resources(self):
-        return self.template.step.resources
-
-    def get_environment(self):
-        return self.template.step.environment
-
-    def get_bound_channel(self, step_name, channel_name):
-        raise Exception('No method get_bound_channel on template of type "step"')
-=======
 def template_import_validator(value):
     pass
 
@@ -84,7 +34,6 @@
 
 def resources_validator(value):
     pass
->>>>>>> b0226cf9
 
 
 class Template(BaseModel):
@@ -104,38 +53,6 @@
                  ('complete', 'Complete'),
                  ('failed', 'Failed'))
     )
-<<<<<<< HEAD
-    template_import = jsonfield.JSONField(
-        validators=[validators.template_import_validator],
-        null=True, blank=True)
-
-    @classmethod
-    def _get_manager_class(cls, type):
-        return cls._MANAGER_CLASSES[type]
-
-    def _get_manager(self):
-        return self._get_manager_class(self.type)(self)
-
-    @property
-    def inputs(self):
-        return self._get_manager().get_inputs()
-
-    @property
-    def fixed_inputs(self):
-        return self._get_manager().get_fixed_inputs()
-
-    @property
-    def outputs(self):
-        return self._get_manager().get_outputs()
-
-    @property
-    def resources(self):
-        return self._get_manager().get_resources()
-
-    @property
-    def environment(self):
-        return self._get_manager().get_environment()
-=======
     command = models.TextField(blank=True)
     interpreter = models.CharField(max_length=1024, blank=True)
     environment = jsonfield.JSONField(validators=[environment_validator],
@@ -154,7 +71,6 @@
     inputs = jsonfield.JSONField(validators=[inputs_validator],
                                  null=True, blank=True)
     raw_data = jsonfield.JSONField(null=True, blank=True)
->>>>>>> b0226cf9
 
     def get_name_and_id(self):
         return "%s@%s" % (self.name, self.id)
@@ -186,31 +102,6 @@
             'Found %s outputs for channel %s' %(outputs.count(), channel)
         return outputs.first()
 
-<<<<<<< HEAD
-    def get_bound_channel(self, step_name, channel_name):
-        return self._get_manager().get_bound_channel(step_name, channel_name)
-
-
-class Workflow(Template):
-
-    steps = models.ManyToManyField(
-        'Template',
-        through='WorkflowMembership',
-        through_fields=('parent_template', 'child_template'),
-        related_name='workflows')
-    outputs = jsonfield.JSONField(
-        validators=[validators.workflow_outputs_validator],
-        null=True, blank=True)
-    inputs = jsonfield.JSONField(
-        validators=[validators.workflow_inputs_validator],
-        null=True, blank=True)
-    channel_bindings = jsonfield.JSONField(
-        validators=[validators.channel_bindings_validator],
-        null=True, blank=True)
-    raw_data = jsonfield.JSONField(null=True, blank=True)
-
-=======
->>>>>>> b0226cf9
     def add_step(self, step):
         TemplateMembership.add_step_to_workflow(step, self)
 
@@ -221,47 +112,8 @@
 
 class FixedInput(InputOutputNode):
 
-<<<<<<< HEAD
-    command = models.TextField()
-    interpreter = models.CharField(max_length=1024, default='/bin/bash -euo pipefail')
-    environment = jsonfield.JSONField(
-        validators=[validators.step_environment_validator],
-        null=True, blank=True)
-    outputs = jsonfield.JSONField(
-        validators=[validators.step_outputs_validator],
-        null=True, blank=True)
-    inputs = jsonfield.JSONField(
-        validators=[validators.step_inputs_validator],
-        null=True, blank=True)
-    resources = jsonfield.JSONField(
-        validators=[validators.step_resources_validator],
-        null=True, blank=True)
-    raw_data = jsonfield.JSONField(null=True, blank=True)
-
-    def clean(self):
-        if self.outputs:
-            for output in self.outputs:
-                if output.get('mode') == 'scatter' and output.get('type') != 'file':
-                    if not output.get('parser'):
-                        raise ValidationError(
-                            "No parser defined on output '%s'" % output.get('channel'))
-                if output.get('mode') == 'no_scatter':
-                    if output.get('parser'):
-                        raise ValidationError(
-                            'Parser not allowed on outputs with mode "no_scatter"')
-                if output.get('parser') and output.get('type') == 'file':
-                    raise ValidationError(
-                        'Parser not allowed on outputs with type "file"')
-
-
-class FixedStepInput(InputOutputNode):
-
-    step = models.ForeignKey(
-        'Step',
-=======
     template = models.ForeignKey(
         'Template',
->>>>>>> b0226cf9
         related_name='fixed_inputs',
         on_delete=models.CASCADE)
     mode = models.CharField(max_length=255)
