from django.core.exceptions import ObjectDoesNotExist
from django.db import models
from django.utils import timezone
import jsonfield
import os

from . import render_from_template, render_string_or_list
from .base import BaseModel
from .data_channels import DataChannel
from api import get_setting
from api import async
from api.models import uuidstr
from api.models.data_objects import DataObject, FileResource
from api.models import validators


class TaskAttempt(BaseModel):

    uuid = models.CharField(default=uuidstr, editable=False,
                            unique=True, max_length=255)
    task = models.ForeignKey('Task',
                             related_name='all_task_attempts',
                             on_delete=models.CASCADE)
    interpreter = models.CharField(max_length=1024)
    command = models.TextField()
    environment = jsonfield.JSONField()
    resources = jsonfield.JSONField(blank=True)
    last_heartbeat = models.DateTimeField(auto_now=True)
    datetime_created = models.DateTimeField(default=timezone.now,
                                            editable=False)
    datetime_finished = models.DateTimeField(null=True, blank=True)
    status_is_finished = models.BooleanField(default=False)
    status_is_failed = models.BooleanField(default=False)
    status_is_killed = models.BooleanField(default=False)
    status_is_running = models.BooleanField(default=True)
    status_is_cleaned_up = models.BooleanField(default=False)

    @property
    def status(self):
        if self.status_is_failed:
            return 'Failed'
        elif self.status_is_finished:
            return 'Finished'
        elif self.status_is_killed:
            return 'Killed'
        elif self.status_is_running:
            return 'Running'
        else:
            return 'Unknown'

    def heartbeat(self):
        # Saving with an empty set of attributes will update
        # last_heartbeat since auto_now=True
        self.setattrs_and_save_with_retries({})

    def get_output(self, channel):
        return self.outputs.get(channel=channel)

<<<<<<< HEAD
    def fail(self, notification_context, detail=''):
=======
    def fail(self, detail=''):
        if self.has_terminal_status():
            return
>>>>>>> 8efa01ba
        self.setattrs_and_save_with_retries(
            {'status_is_failed': True,
             'status_is_running': False})
        self.add_event("TaskAttempt failed", detail=detail, is_error=True)
        try:
            self.active_task.fail(
                notification_context,
                detail="Child TaskAttempt %s failed" % self.uuid)
        except ObjectDoesNotExist:
            # This attempt is no longer active
            # and will be ignored.
            pass

<<<<<<< HEAD
    def finish(self, notification_context):
=======
    def has_terminal_status(self):
        return self.status_is_finished \
            or self.status_is_failed \
            or self.status_is_killed

    def finish(self):
        if self.has_terminal_status():
            return
>>>>>>> 8efa01ba
        self.setattrs_and_save_with_retries({
            'datetime_finished': timezone.now(),
            'status_is_finished': True,
            'status_is_running': False })
        try:
            task = self.active_task
        except ObjectDoesNotExist:
            # This attempt is no longer active
            # and will be ignored.
            return
<<<<<<< HEAD
        if task.status_is_finished \
           or task.status_is_failed \
           or task.status_is_killed:
            return
        task.finish(notification_context)
=======
        task.finish()
>>>>>>> 8efa01ba

    def add_event(self, event, detail='', is_error=False):
        event = TaskAttemptEvent.objects.create(
            event=event, task_attempt=self, detail=detail[-1000:], is_error=is_error)

    @classmethod
    def create_from_task(cls, task):
        task_attempt = cls.objects.create(
            task=task,
            interpreter=task.interpreter,
            command=task.command,
            environment=task.environment,
            resources=task.resources,
        )
        task_attempt.initialize()
        return task_attempt

    def initialize(self):
        if self.inputs.count() == 0:
            self._initialize_inputs()

        if self.outputs.count() == 0:
            self._initialize_outputs()

    def _initialize_inputs(self):
        for input in self.task.inputs.all():
            TaskAttemptInput.objects.create(
                task_attempt=self,
                type=input.type,
                channel=input.channel,
                mode=input.mode,
                data_node=input.data_node.flattened_clone())

    def _initialize_outputs(self):
        for task_output in self.task.outputs.all():
            task_attempt_output = TaskAttemptOutput.objects.create(
                task_attempt=self,
                type=task_output.type,
                channel=task_output.channel,
                mode=task_output.mode,
                source=self._render_output_source(task_output.source),
                parser=task_output.parser
            )

    def _render_output_source(self, task_output_source):
        input_context = self.task.get_input_context()

        stream = task_output_source.get('stream')
        filename = render_string_or_list(
            task_output_source.get('filename'),
            input_context)
        glob = render_from_template(
            task_output_source.get('glob'), input_context)

        output_source = {}
        if stream:
            output_source['stream'] = stream
        if filename:
            output_source['filename'] = filename
        if glob:
            output_source['glob'] = glob
        return output_source        

    def get_working_dir(self):
        return os.path.join(get_setting('FILE_ROOT_FOR_WORKER'),
                            'runtime_volumes',
                            str(self.uuid),
                            'work')

    def get_log_dir(self):
        return os.path.join(get_setting('FILE_ROOT_FOR_WORKER'),
                            'runtime_volumes',
                            str(self.uuid),
                            'logs')

    def get_worker_log_file(self):
        return os.path.join(self.get_log_dir(), 'worker.log')

    def get_stdout_log_file(self):
        return os.path.join(self.get_log_dir(), 'stdout.log')

    def get_stderr_log_file(self):
        return os.path.join(self.get_log_dir(), 'stderr.log')

    def kill(self, detail):
        if self.has_terminal_status():
            return
        self.setattrs_and_save_with_retries(
            {'status_is_killed': True,
             'status_is_running': False})
        self.add_event('TaskAttempt was killed', detail=detail, is_error=True)
        self.cleanup()

    def cleanup(self):
        if self.status_is_cleaned_up:
            return
        if get_setting('PRESERVE_ALL'):
            self.add_event('Skipped cleanup because PRESERVER_ALL is True',
                           is_error=False)
            return
        if get_setting('PRESERVE_ON_FAILURE') and self.status_is_failed:
            self.add_event('Skipped cleanup because PRESERVER_ON_FAILURE is True',
                           is_error=False)
            return
        async.cleanup_task_attempt(self.uuid)


class TaskAttemptInput(DataChannel):

    task_attempt = models.ForeignKey('TaskAttempt',
                             related_name='inputs',
                             on_delete=models.CASCADE)
    mode = models.CharField(max_length=255)


class TaskAttemptOutput(DataChannel):

    uuid = models.CharField(default=uuidstr, editable=False,
                            unique=True, max_length=255)
    task_attempt = models.ForeignKey(
        'TaskAttempt',
        related_name='outputs',
        on_delete=models.CASCADE)
    mode = models.CharField(max_length=255)
    source = jsonfield.JSONField(blank=True)
    parser = jsonfield.JSONField(
        validators=[validators.OutputParserValidator.validate_output_parser],
        blank=True)


class TaskAttemptLogFile(BaseModel):

    uuid = models.CharField(default=uuidstr, editable=False,
                            unique=True, max_length=255)
    task_attempt = models.ForeignKey(
        'TaskAttempt',
        related_name='log_files',
        on_delete=models.CASCADE)
    log_name = models.CharField(max_length=255)
    data_object = models.OneToOneField(
        'DataObject',
        null=True,
        blank=True,
        related_name='task_attempt_log_file',
        on_delete=models.PROTECT)
    # datetime_created used only for sorting in index view
    datetime_created = models.DateTimeField(
        default=timezone.now, editable=False)


class TaskAttemptEvent(BaseModel):

    task_attempt = models.ForeignKey(
        'TaskAttempt',
        related_name='events',
        on_delete=models.CASCADE)
    timestamp = models.DateTimeField(default=timezone.now,
                                     editable=False)
    event = models.CharField(max_length=255)
    detail = models.TextField(blank=True)
    is_error = models.BooleanField(default=False)


class ArrayInputContext(object):
    """This class is used with jinja templates to make the 
    default representation of an array a space-delimited list.
    """

    def __init__(self, items, type):
        if type == 'file':
            self.items = self._rename_duplicates(items)
        else:
            self.items = items

    def _rename_duplicates(self, filenames):

        # Identify filenames that are unique
        seen = set()
        duplicates = set()
        for filename in filenames:
            if filename in seen:
                duplicates.add(filename)
            seen.add(filename)

        new_filenames = []
        filename_counts = {}
        for filename in filenames:
            if filename in duplicates:
                counter = filename_counts.setdefault(filename, 0)
                filename_counts[filename] += 1
                filename = self._add_counter_suffix(filename, counter)
            new_filenames.append(filename)
        return new_filenames

    def _add_counter_suffix(self, filename, count):
        # Add suffix while preserving file extension:
        #   myfile -> myfile.__1__
        #   myfile.txt --> myfile__1__.txt
        #   my.file.txt --> my.file__1__.txt
        parts = filename.split('.')
        assert len(parts) > 0, 'missing filename'
        if len(parts) == 1:
            return parts[0] + '(%s)' % count
        else:
            return '.'.join(parts[0:len(parts)-1]) + '__%s__.' % count + parts[-1]

    def __iter__(self):
        return self.items.iter()

    def __getitem__(self, i):
        return self.items[i]

    def __str__(self):
        return ' '.join([str(item) for item in self.items])<|MERGE_RESOLUTION|>--- conflicted
+++ resolved
@@ -56,13 +56,9 @@
     def get_output(self, channel):
         return self.outputs.get(channel=channel)
 
-<<<<<<< HEAD
     def fail(self, notification_context, detail=''):
-=======
-    def fail(self, detail=''):
         if self.has_terminal_status():
             return
->>>>>>> 8efa01ba
         self.setattrs_and_save_with_retries(
             {'status_is_failed': True,
              'status_is_running': False})
@@ -76,18 +72,14 @@
             # and will be ignored.
             pass
 
-<<<<<<< HEAD
-    def finish(self, notification_context):
-=======
     def has_terminal_status(self):
         return self.status_is_finished \
             or self.status_is_failed \
             or self.status_is_killed
 
-    def finish(self):
+    def finish(self, notification_context):
         if self.has_terminal_status():
             return
->>>>>>> 8efa01ba
         self.setattrs_and_save_with_retries({
             'datetime_finished': timezone.now(),
             'status_is_finished': True,
@@ -98,15 +90,7 @@
             # This attempt is no longer active
             # and will be ignored.
             return
-<<<<<<< HEAD
-        if task.status_is_finished \
-           or task.status_is_failed \
-           or task.status_is_killed:
-            return
         task.finish(notification_context)
-=======
-        task.finish()
->>>>>>> 8efa01ba
 
     def add_event(self, event, detail='', is_error=False):
         event = TaskAttemptEvent.objects.create(
