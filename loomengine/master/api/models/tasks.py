from django.core.exceptions import ObjectDoesNotExist, ValidationError
from django.db import models
from django.utils import timezone
import jsonfield
import os
import re

from .base import BaseModel, render_from_template
from .process import Process
from api import get_setting
from api import async
from api.models import uuidstr
from api.models.data_objects import DataObject, FileDataObject
from api.exceptions import ConcurrentModificationError


class TaskAlreadyExistsException(Exception):
    pass


def validate_list_of_ints(value):
    try:
        are_ints = [isinstance(i, int) for i in value]
    except TypeError:
        raise ValidationError('Value must be a list of ints')
    if not all(are_ints):
        raise ValidationError('Value must be a list of ints')


class Task(Process):
    """A Task is a Step executed on a particular set of inputs.
    For non-parallel steps, each Run will have one task. For parallel,
    each Run will have one task for each set of inputs.
    """

    interpreter = models.CharField(max_length=1024)
    command = models.TextField()
    rendered_command = models.TextField(null=True, blank=True)
    environment = jsonfield.JSONField()
    resources = jsonfield.JSONField()

    run = models.ForeignKey('Run',
                            related_name='tasks',
                            on_delete=models.CASCADE,
                            null=True, # null for testing only
                            blank=True)
    
    selected_task_attempt = models.OneToOneField('TaskAttempt',
                                                 related_name='task_as_selected',
                                                 on_delete=models.CASCADE,
                                                 null=True,
                                                 blank=True)
    index = jsonfield.JSONField(validators=[validate_list_of_ints],
                                null=True, blank=True)

    @property
    def attempt_number(self):
        return self.task_attempts.count()

    def is_unresponsive(self):
        heartbeat = int(get_setting('TASKRUNNER_HEARTBEAT_INTERVAL_SECONDS'))
        timeout = int(get_setting('TASKRUNNER_HEARTBEAT_TIMEOUT_SECONDS'))
        try:
            last_heartbeat = self.selected_task_attempt.last_heartbeat
        except AttributeError:
            # No TaskAttempt selected
            last_heartbeat = self.datetime_created
        # Actual interval is expected to be slightly longer than setpoint,
        # depending on settings in TaskRunner. If 2.5 x heartbeat_interval
        # has passed, we have probably missed 2 heartbeats
        return (timezone.now() - last_heartbeat).total_seconds() > timeout

    def fail(self, message, detail=''):
        self.setattrs_and_save_with_retries(
            {'status_is_failed': True,
             'status_is_running': False,
             'status_is_waiting': False})
        self.add_timepoint(message, detail=detail, is_error=True)
        if not self.run.status_is_failed:
            self.run.fail(
                'Task %s failed' % self.uuid,
                detail=detail)

    def finish(self):
        self.setattrs_and_save_with_retries(
            { 'datetime_finished': timezone.now(),
              'status_is_finished': True,
              'status_is_running': False,
              'status_is_waiting': False})
        self.run.add_timepoint('Child Task %s finished successfully' % self.uuid)
        self.run.set_status_is_finished()
        for output in self.outputs.all():
            output.pull_data_object()
            output.push_data_object(self.index)
        for task_attempt in self.task_attempts.all():
            task_attempt.cleanup()

    def kill(self, kill_message):
        self.setattrs_and_save_with_retries({
            'status_is_waiting': False,
            'status_is_running': False,
            'status_is_killed': True
        })
        self.add_timepoint('Task killed', detail=kill_message, is_error=True)
        for task_attempt in self.task_attempts.all():
            async.kill_task_attempt(task_attempt.uuid, kill_message)

    @classmethod
    def create_from_input_set(cls, input_set, run):
        index = input_set.index
        if run.tasks.filter(index=index).count() > 0:
            raise TaskAlreadyExistsException

        name='.'.join([step_run.name,'task'])
        if re.match(r'[0-9]',str(index)):
            name += str(index)

        task = Task.objects.create(
            run=run,
            command=run.command,
            interpreter=run.interpreter,
            environment=run.template.environment,
            resources=run.template.resources,
            index=index,
<<<<<<< HEAD
=======
            name=name,
            process_subclass='task',
            process_parent=Process.objects.get(uuid=step_run.uuid),
>>>>>>> bc18852a
        )
        for input in input_set:
            TaskInput.objects.create(
                task=task,
                channel=input.channel,
                type=input.type,
                data_object = input.data_object)
        for run_output in run.outputs.all():
            task_output = TaskOutput.objects.create(
                channel = run_output.channel,
                type=run_output.type,
                task=task,
                source=run_output.source)
        task = task.setattrs_and_save_with_retries(
            { 'rendered_command': task.render_command() })
        task.add_timepoint('Task %s was created' % task.uuid)
        run.add_timepoint('Child Task %s was created' % task.uuid)
        run.set_running_status()
        return task

    def create_and_activate_attempt(self):
        try:
            task_attempt = TaskAttempt.create_from_task(self)
            self.setattrs_and_save_with_retries({
                'selected_task_attempt': task_attempt,
                'status_is_running': True,
                'status_is_waiting': False})
            self.add_timepoint('Created child TaskAttempt %s' % task_attempt.uuid)
        except ConcurrentModificationError as e:
            task_attempt.add_timepoint(
                'Failed to update task with newly created task_attempt',
                detail=e.message,
                is_error=True)
            task_attempt.fail()
            raise
        task_attempt.add_timepoint('TaskAttempt %s was created' % task_attempt.uuid)
        return task_attempt

    def get_input_context(self):
        context = {}
        for input in self.inputs.all():
            context[input.channel] = input.data_object\
                                            .substitution_value
        return context

    def get_output_context(self, input_context):
        context = {}
        for output in self.outputs.all():
            # This returns a value only for Files, where the filename
            # is known beforehand and may be used in the command.
            # For other types, nothing is added to the context.
            if output.source.get('filename'):
                context[output.channel] = render_from_template(
                    output.source.get('filename'),
                    input_context)
        return context

    def get_full_context(self):
        context = self.get_input_context()
        context.update(self.get_output_context(context))
        return context

    def render_command(self):
        return render_from_template(
            self.command,
            self.get_full_context())

    def get_output(self, channel):
        return self.outputs.get(channel=channel)

    def add_timepoint(self, message, detail='', is_error=False):
        timepoint = TaskTimepoint.objects.create(
            message=message, task=self, detail=detail, is_error=is_error)


class TaskInput(BaseModel):

    task = models.ForeignKey('Task',
                             related_name='inputs',
                             on_delete=models.CASCADE)
    data_object = models.ForeignKey('DataObject', on_delete=models.PROTECT)
    channel = models.CharField(max_length=255)
    type = models.CharField(max_length = 255,
                            choices=DataObject.DATA_TYPE_CHOICES)


class TaskOutput(BaseModel):

    task = models.ForeignKey('Task',
                             related_name='outputs',
                             on_delete=models.CASCADE)
    channel = models.CharField(max_length=255)
    type = models.CharField(max_length = 255,
                            choices=DataObject.DATA_TYPE_CHOICES)
    source = jsonfield.JSONField(null=True, blank=True)
    data_object = models.ForeignKey('DataObject', on_delete=models.PROTECT,
                                    null=True, blank=True)

    def pull_data_object(self):
        attempt_output = self.task.selected_task_attempt.get_output(self.channel)
        self.setattrs_and_save_with_retries({
            'data_object': attempt_output.data_object })

    def push_data_object(self, index):
        run_output = self.task.run.get_output(self.channel)
        if self.data_object.is_array:
            raise Exception('TODO: Handle array data objects')
        else:
            run_output.push(index, self.data_object)


class TaskTimepoint(BaseModel):
    task = models.ForeignKey(
        'Task',
        related_name='timepoints',
        on_delete=models.CASCADE)
    timestamp = models.DateTimeField(default=timezone.now,
                                     editable=False)
    message = models.CharField(max_length=255)
    detail = models.TextField(null=True, blank=True)
    is_error = models.BooleanField(default=False)


class TaskAttempt(Process):

    parent_task = models.ForeignKey('Task',
                             related_name='task_attempts',
                             on_delete=models.CASCADE)
    interpreter = models.CharField(max_length=1024)
    rendered_command = models.TextField()
    environment = jsonfield.JSONField()
    resources = jsonfield.JSONField()
    last_heartbeat = models.DateTimeField(auto_now=True)

    def heartbeat(self):
        # Saving with an empty set of attributes will update
        # last_heartbeat since auto_now=True
        self.setattrs_and_save_with_retries({})

    def get_output(self, channel):
        return self.outputs.get(channel=channel)

    def fail(self):
        task_attempt = TaskAttempt.objects.get(uuid=self.uuid)
        task_attempt.status_is_failed = True
        task_attempt.status_is_running = False
        task_attempt.save()
        task_attempt.add_timepoint(
            "TaskAttempt %s failed" % self.uuid,
            detail='The TaskRunner experienced an error when executing '\
            'TaskAttempt %s' % task_attempt.uuid,
            is_error=True)
        try:
            task_attempt.task_as_selected.fail(
                "Child TaskAttempt %s failed" % task_attempt.uuid,
                detail='The TaskRunner experienced an error when executing '\
                'TaskAttempt %s' % task_attempt.uuid)
        except ObjectDoesNotExist:
            # This attempt is no longer active
            # and will be ignored.
            pass

    def finish(self):
        self.setattrs_and_save_with_retries({
            'datetime_finished': timezone.now(),
            'status_is_finished': True,
            'status_is_running': False })
        try:
            task = self.task_as_selected
        except ObjectDoesNotExist:
            # This attempt is no longer active
            # and will be ignored.
            return
        if task.status_is_finished \
           or task.status_is_failed \
           or task.status_is_killed:
            return
        task.add_timepoint("Child TaskAttempt %s finished successfully" % self.uuid)
        task.finish()

    def add_timepoint(self, message, detail='', is_error=False):
        timepoint = TaskAttemptTimepoint.objects.create(
            message=message, task_attempt=self, detail=detail, is_error=is_error)

    @classmethod
    def create_from_task(cls, task):
        task_attempt = cls.objects.create(
            parent_task=task,
            interpreter=task.interpreter,
            rendered_command=task.rendered_command,
            environment=task.environment,
            resources=task.resources,
            name='.'.join([task.name,'attempt']),
            process_subclass='taskattempt',
            process_parent=Process.objects.get(uuid=task.uuid),
        )
        task_attempt.initialize()
        return task_attempt

    def initialize(self):
        if self.inputs.count() == 0:
            self._initialize_inputs()

        if self.outputs.count() == 0:
            self._initialize_outputs()

    def _initialize_inputs(self):
        for input in self.parent_task.inputs.all():
            TaskAttemptInput.objects.create(
                task_attempt=self,
                type=input.type,
                channel=input.channel,
                data_object=input.data_object)

    def _initialize_outputs(self):
        for task_output in self.parent_task.outputs.all():
            task_attempt_output = TaskAttemptOutput.objects.create(
                task_attempt=self,
                type=task_output.type,
                channel=task_output.channel,
                source=self._render_output_source(task_output.source)
            )

    def _render_output_source(self, task_output_source):
        stream=task_output_source.get('stream')
        if task_output_source.get('filename'):
            filename = render_from_template(
                task_output_source.get('filename'),
                self.parent_task.get_input_context())
        else:
            filename = None

        return {'filename': filename,
                'stream': stream}

    def get_working_dir(self):
        return os.path.join(get_setting('FILE_ROOT_FOR_WORKER'),
                            'runtime_volumes',
                            str(self.uuid),
                            'work')

    def get_log_dir(self):
        return os.path.join(get_setting('FILE_ROOT_FOR_WORKER'),
                            'runtime_volumes',
                            str(self.uuid),
                            'logs')

    def get_worker_log_file(self):
        return os.path.join(self.get_log_dir(), 'worker.log')

    def get_stdout_log_file(self):
        return os.path.join(self.get_log_dir(), 'stdout.log')

    def get_stderr_log_file(self):
        return os.path.join(self.get_log_dir(), 'stderr.log')

    def kill(self, kill_message):
        self.setattrs_and_save_with_retries(
            {'status_is_killed': True,
             'status_is_running': False})
        self.add_timepoint('TaskAttempt killed', detail=kill_message, is_error=True)

    def cleanup(self):
        if self.status_is_cleaned_up:
            return
        if get_setting('PRESERVE_ALL'):
            self.add_timepoint('Skipping cleanup')
            return
        async.cleanup_task_attempt(self.uuid)
        self.setattrs_and_save_with_retries({
            'status_is_cleaned_up': True })
        self.add_timepoint('Cleaning up')


class TaskAttemptInput(BaseModel):

    task_attempt = models.ForeignKey('TaskAttempt',
                             related_name='inputs',
                             on_delete=models.CASCADE)
    data_object = models.ForeignKey('DataObject', on_delete=models.PROTECT)
    channel = models.CharField(max_length=255)
    type = models.CharField(max_length = 255,
                            choices=DataObject.DATA_TYPE_CHOICES)


class TaskAttemptOutput(BaseModel):

    # All info here is saved in the TaskOutput,
    # except for the data_object. If multiple
    # attempts are run, each may have a different
    # data_object.

    task_attempt = models.ForeignKey(
        'TaskAttempt',
        related_name='outputs',
        on_delete=models.CASCADE)
    data_object = models.OneToOneField(
        'DataObject',
        null=True,
        blank=True,
        related_name='task_attempt_output',
        on_delete=models.PROTECT)
    channel = models.CharField(max_length=255)
    type = models.CharField(max_length = 255,
                            choices=DataObject.DATA_TYPE_CHOICES)
    source = jsonfield.JSONField(null=True, blank=True)


class TaskAttemptLogFile(BaseModel):

    uuid = models.CharField(default=uuidstr, editable=False,
                            unique=True, max_length=255)
    task_attempt = models.ForeignKey(
        'TaskAttempt',
        related_name='log_files',
        on_delete=models.CASCADE)
    log_name = models.CharField(max_length=255)
    file = models.OneToOneField(
        'DataObject',
        null=True,
        blank=True,
        related_name='task_attempt_log_file',
        on_delete=models.PROTECT)
    datetime_created = models.DateTimeField(default=timezone.now,
                                            editable=False)

    def initialize_file(self):
        # Create a blank file_data_object on save.
        # The client will upload the file to this object.
        if self.file is not None:
            raise Exception('FileDataObject already exists')
        file = FileDataObject.objects.create(
            source_type='log', type='file', filename=self.log_name)
        self.setattrs_and_save_with_retries(
            {'file': file})
        return self.file


class TaskAttemptTimepoint(BaseModel):
    task_attempt = models.ForeignKey(
        'TaskAttempt',
        related_name='timepoints',
        on_delete=models.CASCADE)
    timestamp = models.DateTimeField(default=timezone.now,
                                     editable=False)
    message = models.CharField(max_length=255)
    detail = models.TextField(null=True, blank=True)
    is_error = models.BooleanField(default=False)<|MERGE_RESOLUTION|>--- conflicted
+++ resolved
@@ -111,7 +111,7 @@
         if run.tasks.filter(index=index).count() > 0:
             raise TaskAlreadyExistsException
 
-        name='.'.join([step_run.name,'task'])
+        name='.'.join([run.name,'task'])
         if re.match(r'[0-9]',str(index)):
             name += str(index)
 
@@ -122,12 +122,6 @@
             environment=run.template.environment,
             resources=run.template.resources,
             index=index,
-<<<<<<< HEAD
-=======
-            name=name,
-            process_subclass='task',
-            process_parent=Process.objects.get(uuid=step_run.uuid),
->>>>>>> bc18852a
         )
         for input in input_set:
             TaskInput.objects.create(
