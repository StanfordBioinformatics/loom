--- conflicted
+++ resolved
@@ -81,45 +81,31 @@
         # has passed, we have probably missed 2 heartbeats
         return (timezone.now() - last_heartbeat).total_seconds() > timeout
 
-<<<<<<< HEAD
     def fail(self, notification_context, detail=''):
-=======
-    def fail(self, detail=''):
         if self.has_terminal_status():
             return
->>>>>>> 8efa01ba
         self.setattrs_and_save_with_retries(
             {'status_is_failed': True,
              'status_is_running': False,
              'status_is_waiting': False})
         self.add_event("Task failed", detail=detail, is_error=True)
-<<<<<<< HEAD
+        self._kill_children(detail=detail)
         self.run.fail(notification_context, detail='Task %s failed' % self.uuid)
-                
-    def finish(self, notification_context):
-=======
-        self._kill_children(detail=detail)
-        self.run.fail(detail='Task %s failed' % self.uuid)
 
     def has_terminal_status(self):
         return self.status_is_finished \
             or self.status_is_failed \
             or self.status_is_killed
 
-    def finish(self):
+    def finish(self, notification_context):
         if self.has_terminal_status():
             return
->>>>>>> 8efa01ba
         self.setattrs_and_save_with_retries(
             { 'datetime_finished': timezone.now(),
               'status_is_finished': True,
               'status_is_running': False,
               'status_is_waiting': False})
-<<<<<<< HEAD
         self.run.finish(notification_context)
-=======
-        self.run.finish()
->>>>>>> 8efa01ba
         for output in self.outputs.all():
             output.push_data(self.data_path)
         for task_attempt in self.all_task_attempts.all():
