from django.core.exceptions import ObjectDoesNotExist, ValidationError
from django.db import models
from django.utils import timezone
import jsonfield
import os
import re

from .base import BaseModel, render_from_template
from api import get_setting
from api import async
from api.exceptions import ConcurrentModificationError
from api.models import uuidstr
from api.models.data_objects import DataObject, FileDataObject
<<<<<<< HEAD
from api.models import validators
=======
from api.exceptions import ConcurrentModificationError

>>>>>>> b0226cf9

class TaskAlreadyExistsException(Exception):
    pass


def validate_list_of_ints(value):
    try:
        are_ints = [isinstance(i, int) for i in value]
    except TypeError:
        raise ValidationError('Value must be a list of ints')
    if not all(are_ints):
        raise ValidationError('Value must be a list of ints')


class Task(BaseModel):
    """A Task is a Step executed on a particular set of inputs.
    For non-parallel steps, each Run will have one task. For parallel,
    each Run will have one task for each set of inputs.
    """
    uuid = models.CharField(default=uuidstr, editable=False,
                            unique=True, max_length=255)
    interpreter = models.CharField(max_length=1024)
    command = models.TextField()
    rendered_command = models.TextField(null=True, blank=True)
    environment = jsonfield.JSONField()
    resources = jsonfield.JSONField()

    run = models.ForeignKey('Run',
                            related_name='tasks',
                            on_delete=models.CASCADE,
                            null=True, # null for testing only
                            blank=True)
    
    selected_task_attempt = models.OneToOneField('TaskAttempt',
                                                 related_name='task_as_selected',
                                                 on_delete=models.CASCADE,
                                                 null=True,
                                                 blank=True)
<<<<<<< HEAD
    data_path = jsonfield.JSONField(
        validators=[validators.task_data_path_validator],
        null=True, blank=True)

    # While status_is_running, Loom will continue trying to complete the task
    status_is_waiting = models.BooleanField(default=True)
    status_is_running = models.BooleanField(default=False)
=======
    index = jsonfield.JSONField(validators=[validate_list_of_ints],
                                null=True, blank=True)
    datetime_created = models.DateTimeField(default=timezone.now,
                                            editable=False)
    datetime_finished = models.DateTimeField(null=True, blank=True)
    status_is_finished = models.BooleanField(default=False)
>>>>>>> b0226cf9
    status_is_failed = models.BooleanField(default=False)
    status_is_killed = models.BooleanField(default=False)
    status_is_running = models.BooleanField(default=False)
    status_is_waiting = models.BooleanField(default=True)

    @property
    def status(self):
        if self.status_is_failed:
            return 'Failed'
        elif self.status_is_finished:
            return 'Finished'
        elif self.status_is_killed:
            return 'Killed'
        elif self.status_is_running:
            return 'Running'
        elif self.status_is_waiting:
            return 'Waiting'
        else:
            return 'Unknown'

    @property
    def attempt_number(self):
        return self.task_attempts.count()

    def is_unresponsive(self):
        heartbeat = int(get_setting('TASKRUNNER_HEARTBEAT_INTERVAL_SECONDS'))
        timeout = int(get_setting('TASKRUNNER_HEARTBEAT_TIMEOUT_SECONDS'))
        try:
            last_heartbeat = self.selected_task_attempt.last_heartbeat
        except AttributeError:
            # No TaskAttempt selected
            last_heartbeat = self.datetime_created
        # Actual interval is expected to be slightly longer than setpoint,
        # depending on settings in TaskRunner. If 2.5 x heartbeat_interval
        # has passed, we have probably missed 2 heartbeats
        return (timezone.now() - last_heartbeat).total_seconds() > timeout

    def fail(self, message, detail=''):
        self.setattrs_and_save_with_retries(
            {'status_is_failed': True,
             'status_is_running': False,
             'status_is_waiting': False})
        self.add_timepoint(message, detail=detail, is_error=True)
        if not self.run.status_is_failed:
            self.run.fail(
                'Task %s failed' % self.uuid,
                detail=detail)

    def finish(self):
        self.setattrs_and_save_with_retries(
            { 'datetime_finished': timezone.now(),
              'status_is_finished': True,
              'status_is_running': False,
              'status_is_waiting': False})
        self.run.add_timepoint('Child Task %s finished successfully' % self.uuid)
        self.run.set_status_is_finished()
        for output in self.outputs.all():
            output.pull_data_object()
            output.push_data_object(self.data_path)
        for task_attempt in self.task_attempts.all():
            task_attempt.cleanup()

    def kill(self, kill_message):
        self.setattrs_and_save_with_retries({
            'status_is_waiting': False,
            'status_is_running': False,
            'status_is_killed': True
        })
        self.add_timepoint('Task killed', detail=kill_message, is_error=True)
        for task_attempt in self.task_attempts.all():
            async.kill_task_attempt(task_attempt.uuid, kill_message)

    @classmethod
<<<<<<< HEAD
    def create_from_input_set(cls, input_set, step_run):
        data_path = input_set.data_path
        if step_run.tasks.filter(data_path=data_path).count() > 0:
=======
    def create_from_input_set(cls, input_set, run):
        index = input_set.index
        if run.tasks.filter(index=index).count() > 0:
>>>>>>> b0226cf9
            raise TaskAlreadyExistsException

        task = Task.objects.create(
<<<<<<< HEAD
            step_run=step_run,
            command=step_run.command,
            interpreter=step_run.interpreter,
            environment=step_run.template.environment,
            resources=step_run.template.resources,
            data_path=data_path,
            #mptt_parent=step_run,
=======
            run=run,
            command=run.command,
            interpreter=run.interpreter,
            environment=run.template.environment,
            resources=run.template.resources,
            index=index,
>>>>>>> b0226cf9
        )
        for input_item in input_set:
            TaskInput.objects.create(
                task=task,
<<<<<<< HEAD
                channel=input_item.channel,
                type=input_item.get_type(),
                data_object = input_item.get_data_object())
        for step_run_output in step_run.outputs.all():
            task_output = TaskOutput.objects.create(
                channel=step_run_output.channel,
                type=step_run_output.type,
                task=task,
                source=step_run_output.source,
                parser=step_run_output.parser)
=======
                channel=input.channel,
                type=input.type,
                data_object = input.data_object)
        for run_output in run.outputs.all():
            task_output = TaskOutput.objects.create(
                channel = run_output.channel,
                type=run_output.type,
                task=task,
                source=run_output.source)
>>>>>>> b0226cf9
        task = task.setattrs_and_save_with_retries(
            { 'rendered_command': task.render_command() })
        task.add_timepoint('Task %s was created' % task.uuid)
        run.add_timepoint('Child Task %s was created' % task.uuid)
        run.set_running_status()
        return task

    def create_and_activate_attempt(self):
        try:
            task_attempt = TaskAttempt.create_from_task(self)
            self.setattrs_and_save_with_retries({
                'selected_task_attempt': task_attempt,
                'status_is_running': True,
                'status_is_waiting': False})
            self.add_timepoint('Created child TaskAttempt %s' % task_attempt.uuid)
        except ConcurrentModificationError as e:
            task_attempt.add_timepoint(
                'Failed to update task with newly created task_attempt',
                detail=e.message,
                is_error=True)
            task_attempt.fail()
            raise
        task_attempt.add_timepoint('TaskAttempt %s was created' % task_attempt.uuid)
        return task_attempt

    def get_input_context(self):
        context = {}
        for input in self.inputs.all():
            if not input.data_object.is_array:
                context[input.channel] = input.data_object\
                                              .substitution_value
            else:
                context[input.channel] = ArrayInputContext(
                    input.data_object\
                    .substitution_value)
        return context

    def get_output_context(self, input_context):
        context = {}
        for output in self.outputs.all():
            # This returns a value only for Files, where the filename
            # is known beforehand and may be used in the command.
            # For other types, nothing is added to the context.
            if output.source.get('filename'):
                context[output.channel] = render_from_template(
                    output.source.get('filename'),
                    input_context)
        return context

    def get_full_context(self):
        context = self.get_input_context()
        context.update(self.get_output_context(context))
        return context

    def render_command(self):
        return render_from_template(
            self.command,
            self.get_full_context())

    def get_output(self, channel):
        return self.outputs.get(channel=channel)

    def add_timepoint(self, message, detail='', is_error=False):
        timepoint = TaskTimepoint.objects.create(
            message=message, task=self, detail=detail, is_error=is_error)


class TaskInput(BaseModel):

    task = models.ForeignKey('Task',
                             related_name='inputs',
                             on_delete=models.CASCADE)
    data_object = models.ForeignKey('DataObject', on_delete=models.PROTECT)
    channel = models.CharField(max_length=255)
    type = models.CharField(max_length = 255,
                            choices=DataObject.DATA_TYPE_CHOICES)


class TaskOutput(BaseModel):

    task = models.ForeignKey('Task',
                             related_name='outputs',
                             on_delete=models.CASCADE)
    channel = models.CharField(max_length=255)
    type = models.CharField(max_length = 255,
                            choices=DataObject.DATA_TYPE_CHOICES)
    source = jsonfield.JSONField(null=True, blank=True)
    parser = jsonfield.JSONField(
	validators=[validators.task_output_parser_validator],
        null=True, blank=True)
    data_object = models.ForeignKey('DataObject', on_delete=models.PROTECT,
                                    null=True, blank=True)

    def pull_data_object(self):
        attempt_output = self.task.selected_task_attempt.get_output(self.channel)
        self.setattrs_and_save_with_retries({
            'data_object': attempt_output.data_object })

<<<<<<< HEAD
    def push_data_object(self, data_path):
        step_run_output = self.task.step_run.get_output(self.channel)
=======
    def push_data_object(self, index):
        run_output = self.task.run.get_output(self.channel)
>>>>>>> b0226cf9
        if self.data_object.is_array:
            members = self.data_object.members
            degree = len(self.data_object.members)
            for i in range(0, degree):
                new_data_path = copy.copy(data_path)
                new_data_path.append((i, degree))
                step_run_output.push(new_data_path, members[i])
        else:
<<<<<<< HEAD
            step_run_output.push(data_path, self.data_object)
=======
            run_output.push(index, self.data_object)
>>>>>>> b0226cf9


class TaskTimepoint(BaseModel):
    task = models.ForeignKey(
        'Task',
        related_name='timepoints',
        on_delete=models.CASCADE)
    timestamp = models.DateTimeField(default=timezone.now,
                                     editable=False)
    message = models.CharField(max_length=255)
    detail = models.TextField(null=True, blank=True)
    is_error = models.BooleanField(default=False)


class TaskAttempt(BaseModel):

    uuid = models.CharField(default=uuidstr, editable=False,
                            unique=True, max_length=255)
    task = models.ForeignKey('Task',
                             related_name='task_attempts',
                             on_delete=models.CASCADE)
    interpreter = models.CharField(max_length=1024)
    rendered_command = models.TextField()
    environment = jsonfield.JSONField()
    resources = jsonfield.JSONField()
    parser = jsonfield.JSONField(
	validators=[validators.task_output_parser_validator],
        null=True, blank=True)
    last_heartbeat = models.DateTimeField(auto_now=True)
    datetime_created = models.DateTimeField(default=timezone.now,
                                            editable=False)
    datetime_finished = models.DateTimeField(null=True, blank=True)
    status_is_finished = models.BooleanField(default=False)
    status_is_failed = models.BooleanField(default=False)
    status_is_killed = models.BooleanField(default=False)
    status_is_running = models.BooleanField(default=True)
    status_is_cleaned_up = models.BooleanField(default=False)

    @property
    def status(self):
        if self.status_is_failed:
            return 'Failed'
        elif self.status_is_finished:
            return 'Finished'
        elif self.status_is_killed:
            return 'Killed'
        elif self.status_is_running:
            return 'Running'
        else:
            return 'Unknown'

    def heartbeat(self):
        # Saving with an empty set of attributes will update
        # last_heartbeat since auto_now=True
        self.setattrs_and_save_with_retries({})

    def get_output(self, channel):
        return self.outputs.get(channel=channel)

    def fail(self):
        task_attempt = TaskAttempt.objects.get(uuid=self.uuid)
        task_attempt.status_is_failed = True
        task_attempt.status_is_running = False
        task_attempt.save()
        task_attempt.add_timepoint(
            "TaskAttempt %s failed" % self.uuid,
            detail='The TaskRunner experienced an error when executing '\
            'TaskAttempt %s' % task_attempt.uuid,
            is_error=True)
        try:
            task_attempt.task_as_selected.fail(
                "Child TaskAttempt %s failed" % task_attempt.uuid,
                detail='The TaskRunner experienced an error when executing '\
                'TaskAttempt %s' % task_attempt.uuid)
        except ObjectDoesNotExist:
            # This attempt is no longer active
            # and will be ignored.
            pass

    def finish(self):
        self.setattrs_and_save_with_retries({
            'datetime_finished': timezone.now(),
            'status_is_finished': True,
            'status_is_running': False })
        try:
            task = self.task_as_selected
        except ObjectDoesNotExist:
            # This attempt is no longer active
            # and will be ignored.
            return
        if task.status_is_finished \
           or task.status_is_failed \
           or task.status_is_killed:
            return
        task.add_timepoint("Child TaskAttempt %s finished successfully" % self.uuid)
        task.finish()

    def add_timepoint(self, message, detail='', is_error=False):
        timepoint = TaskAttemptTimepoint.objects.create(
            message=message, task_attempt=self, detail=detail, is_error=is_error)

    @classmethod
    def create_from_task(cls, task):
        task_attempt = cls.objects.create(
            task=task,
            interpreter=task.interpreter,
            rendered_command=task.rendered_command,
            environment=task.environment,
            resources=task.resources,
        )
        task_attempt.initialize()
        return task_attempt

    def initialize(self):
        if self.inputs.count() == 0:
            self._initialize_inputs()

        if self.outputs.count() == 0:
            self._initialize_outputs()

    def _initialize_inputs(self):
        for input in self.task.inputs.all():
            TaskAttemptInput.objects.create(
                task_attempt=self,
                type=input.type,
                channel=input.channel,
                data_object=input.data_object)

    def _initialize_outputs(self):
        for task_output in self.task.outputs.all():
            task_attempt_output = TaskAttemptOutput.objects.create(
                task_attempt=self,
                type=task_output.type,
                channel=task_output.channel,
                source=self._render_output_source(task_output.source),
                parser=task_output.parser
            )

    def _render_output_source(self, task_output_source):
        stream=task_output_source.get('stream')
        if task_output_source.get('filename'):
            filename = render_from_template(
                task_output_source.get('filename'),
                self.task.get_input_context())
        else:
            filename = None

        return {'filename': filename,
                'stream': stream}

    def get_working_dir(self):
        return os.path.join(get_setting('FILE_ROOT_FOR_WORKER'),
                            'runtime_volumes',
                            str(self.uuid),
                            'work')

    def get_log_dir(self):
        return os.path.join(get_setting('FILE_ROOT_FOR_WORKER'),
                            'runtime_volumes',
                            str(self.uuid),
                            'logs')

    def get_worker_log_file(self):
        return os.path.join(self.get_log_dir(), 'worker.log')

    def get_stdout_log_file(self):
        return os.path.join(self.get_log_dir(), 'stdout.log')

    def get_stderr_log_file(self):
        return os.path.join(self.get_log_dir(), 'stderr.log')

    def kill(self, kill_message):
        self.setattrs_and_save_with_retries(
            {'status_is_killed': True,
             'status_is_running': False})
        self.add_timepoint('TaskAttempt killed', detail=kill_message, is_error=True)

    def cleanup(self):
        if self.status_is_cleaned_up:
            return
        if get_setting('PRESERVE_ALL'):
            self.add_timepoint('Skipping cleanup')
            return
        async.cleanup_task_attempt(self.uuid)
        self.setattrs_and_save_with_retries({
            'status_is_cleaned_up': True })
        self.add_timepoint('Cleaning up')


class TaskAttemptInput(BaseModel):

    task_attempt = models.ForeignKey('TaskAttempt',
                             related_name='inputs',
                             on_delete=models.CASCADE)
    data_object = models.ForeignKey('DataObject', on_delete=models.PROTECT)
    channel = models.CharField(max_length=255)
    type = models.CharField(max_length = 255,
                            choices=DataObject.DATA_TYPE_CHOICES)


class TaskAttemptOutput(BaseModel):

    # All info here is saved in the TaskOutput,
    # except for the data_object. If multiple
    # attempts are run, each may have a different
    # data_object.

    task_attempt = models.ForeignKey(
        'TaskAttempt',
        related_name='outputs',
        on_delete=models.CASCADE)
    data_object = models.OneToOneField(
        'DataObject',
        null=True,
        blank=True,
        related_name='task_attempt_output',
        on_delete=models.PROTECT)
    channel = models.CharField(max_length=255)
    type = models.CharField(max_length = 255,
                            choices=DataObject.DATA_TYPE_CHOICES)
    source = jsonfield.JSONField(null=True, blank=True)
    parser = jsonfield.JSONField(
	validators=[validators.task_output_parser_validator],
        null=True, blank=True)


class TaskAttemptLogFile(BaseModel):

    uuid = models.CharField(default=uuidstr, editable=False,
                            unique=True, max_length=255)
    task_attempt = models.ForeignKey(
        'TaskAttempt',
        related_name='log_files',
        on_delete=models.CASCADE)
    log_name = models.CharField(max_length=255)
    file = models.OneToOneField(
        'DataObject',
        null=True,
        blank=True,
        related_name='task_attempt_log_file',
        on_delete=models.PROTECT)
    datetime_created = models.DateTimeField(default=timezone.now,
                                            editable=False)

    def initialize_file(self):
        # Create a blank file_data_object on save.
        # The client will upload the file to this object.
        if self.file is not None:
            raise Exception('FileDataObject already exists')
        file = FileDataObject.objects.create(
            source_type='log', type='file', filename=self.log_name)
        self.setattrs_and_save_with_retries(
            {'file': file})
        return self.file


class TaskAttemptTimepoint(BaseModel):
    task_attempt = models.ForeignKey(
        'TaskAttempt',
        related_name='timepoints',
        on_delete=models.CASCADE)
    timestamp = models.DateTimeField(default=timezone.now,
                                     editable=False)
    message = models.CharField(max_length=255)
    detail = models.TextField(null=True, blank=True)
    is_error = models.BooleanField(default=False)


class ArrayInputContext(object):
    def __init__(self, items):
        self.items = items

    def __iter(self):
        return self.items.iter()

    def __getitem__(self, i):
        return self.items[i]

    def __str__(self):
        return ' '.join([str(item) for item in self.items])<|MERGE_RESOLUTION|>--- conflicted
+++ resolved
@@ -11,12 +11,8 @@
 from api.exceptions import ConcurrentModificationError
 from api.models import uuidstr
 from api.models.data_objects import DataObject, FileDataObject
-<<<<<<< HEAD
 from api.models import validators
-=======
 from api.exceptions import ConcurrentModificationError
-
->>>>>>> b0226cf9
 
 class TaskAlreadyExistsException(Exception):
     pass
@@ -55,22 +51,13 @@
                                                  on_delete=models.CASCADE,
                                                  null=True,
                                                  blank=True)
-<<<<<<< HEAD
     data_path = jsonfield.JSONField(
         validators=[validators.task_data_path_validator],
         null=True, blank=True)
-
-    # While status_is_running, Loom will continue trying to complete the task
-    status_is_waiting = models.BooleanField(default=True)
-    status_is_running = models.BooleanField(default=False)
-=======
-    index = jsonfield.JSONField(validators=[validate_list_of_ints],
-                                null=True, blank=True)
     datetime_created = models.DateTimeField(default=timezone.now,
                                             editable=False)
     datetime_finished = models.DateTimeField(null=True, blank=True)
     status_is_finished = models.BooleanField(default=False)
->>>>>>> b0226cf9
     status_is_failed = models.BooleanField(default=False)
     status_is_killed = models.BooleanField(default=False)
     status_is_running = models.BooleanField(default=False)
@@ -144,60 +131,33 @@
             async.kill_task_attempt(task_attempt.uuid, kill_message)
 
     @classmethod
-<<<<<<< HEAD
-    def create_from_input_set(cls, input_set, step_run):
+    def create_from_input_set(cls, input_set, run):
         data_path = input_set.data_path
-        if step_run.tasks.filter(data_path=data_path).count() > 0:
-=======
-    def create_from_input_set(cls, input_set, run):
-        index = input_set.index
-        if run.tasks.filter(index=index).count() > 0:
->>>>>>> b0226cf9
+        if run.tasks.filter(data_path=data_path).count() > 0:
             raise TaskAlreadyExistsException
 
         task = Task.objects.create(
-<<<<<<< HEAD
-            step_run=step_run,
-            command=step_run.command,
-            interpreter=step_run.interpreter,
-            environment=step_run.template.environment,
-            resources=step_run.template.resources,
-            data_path=data_path,
-            #mptt_parent=step_run,
-=======
             run=run,
             command=run.command,
             interpreter=run.interpreter,
             environment=run.template.environment,
             resources=run.template.resources,
-            index=index,
->>>>>>> b0226cf9
+            data_path=data_path,
         )
         for input_item in input_set:
             TaskInput.objects.create(
                 task=task,
-<<<<<<< HEAD
                 channel=input_item.channel,
                 type=input_item.get_type(),
                 data_object = input_item.get_data_object())
-        for step_run_output in step_run.outputs.all():
-            task_output = TaskOutput.objects.create(
-                channel=step_run_output.channel,
-                type=step_run_output.type,
-                task=task,
-                source=step_run_output.source,
-                parser=step_run_output.parser)
-=======
-                channel=input.channel,
-                type=input.type,
-                data_object = input.data_object)
         for run_output in run.outputs.all():
             task_output = TaskOutput.objects.create(
-                channel = run_output.channel,
+                channel=run_output.channel,
                 type=run_output.type,
                 task=task,
-                source=run_output.source)
->>>>>>> b0226cf9
+                mode=run_output.mode,
+                source=run_output.source,
+                parser=run_output.parser)
         task = task.setattrs_and_save_with_retries(
             { 'rendered_command': task.render_command() })
         task.add_timepoint('Task %s was created' % task.uuid)
@@ -284,6 +244,7 @@
     channel = models.CharField(max_length=255)
     type = models.CharField(max_length = 255,
                             choices=DataObject.DATA_TYPE_CHOICES)
+    mode = models.CharField(max_length=255, null=True, blank=True)
     source = jsonfield.JSONField(null=True, blank=True)
     parser = jsonfield.JSONField(
 	validators=[validators.task_output_parser_validator],
@@ -296,26 +257,17 @@
         self.setattrs_and_save_with_retries({
             'data_object': attempt_output.data_object })
 
-<<<<<<< HEAD
     def push_data_object(self, data_path):
-        step_run_output = self.task.step_run.get_output(self.channel)
-=======
-    def push_data_object(self, index):
         run_output = self.task.run.get_output(self.channel)
->>>>>>> b0226cf9
         if self.data_object.is_array:
             members = self.data_object.members
             degree = len(self.data_object.members)
             for i in range(0, degree):
                 new_data_path = copy.copy(data_path)
                 new_data_path.append((i, degree))
-                step_run_output.push(new_data_path, members[i])
+                run_output.push(new_data_path, members[i])
         else:
-<<<<<<< HEAD
-            step_run_output.push(data_path, self.data_object)
-=======
-            run_output.push(index, self.data_object)
->>>>>>> b0226cf9
+            run_output.push(data_path, self.data_object)
 
 
 class TaskTimepoint(BaseModel):
@@ -450,6 +402,7 @@
                 task_attempt=self,
                 type=task_output.type,
                 channel=task_output.channel,
+                mode=task_output.mode,
                 source=self._render_output_source(task_output.source),
                 parser=task_output.parser
             )
@@ -536,6 +489,7 @@
     channel = models.CharField(max_length=255)
     type = models.CharField(max_length = 255,
                             choices=DataObject.DATA_TYPE_CHOICES)
+    mode = models.CharField(max_length=255, null=True, blank=True)
     source = jsonfield.JSONField(null=True, blank=True)
     parser = jsonfield.JSONField(
 	validators=[validators.task_output_parser_validator],
