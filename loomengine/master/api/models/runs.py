--- conflicted
+++ resolved
@@ -128,27 +128,19 @@
             return False
         return True
 
-<<<<<<< HEAD
     def finish(self, notification_context):
-=======
-    def finish(self):
         if self.has_terminal_status():
             return
->>>>>>> 8efa01ba
         self.setattrs_and_save_with_retries(
             {'status_is_running': False,
              'status_is_waiting': False,
              'status_is_finished': True})
         if self.parent:
             if self.parent._are_children_finished():
-<<<<<<< HEAD
                 self.parent.finish(notification_context)
         else:
             # Send notifications only if topmost run
             async.send_run_notifications(self.uuid, notification_context)
-=======
-                self.parent.finish()
->>>>>>> 8efa01ba
 
     def _are_children_finished(self):
         return all([step.status_is_finished for step in self.steps.all()])
@@ -245,18 +237,14 @@
         except ObjectDoesNotExist:
             self.parent._create_connector(output, is_source=True)
 
-<<<<<<< HEAD
-    def fail(self, notification_context, detail=''):
-=======
     def has_terminal_status(self):
         return self.status_is_finished \
             or self.status_is_failed \
             or self.status_is_killed
-            
-    def fail(self, detail=''):
+
+    def fail(self, notification_context, detail=''):
         if self.has_terminal_status():
             return
->>>>>>> 8efa01ba
         self.setattrs_and_save_with_retries({
             'status_is_failed': True,
             'status_is_running': False,
@@ -267,14 +255,10 @@
                              detail='Failure in step %s@%s' % (
                                  self.name, self.uuid))
         else:
-<<<<<<< HEAD
-            # Send kill signal to children if topmost run.
-            self.kill(detail='Automatically killed due to failure')
+            # Send kill signal to children
+            self._kill_children(detail='Automatically killed due to failure')
             # Send notifications only if topmost run
             async.send_run_notifications(self.uuid, notification_context)
-=======
-            self._kill_children(detail='Automatically killed due to failure')
->>>>>>> 8efa01ba
 
     def kill(self, detail=''):
         if self.has_terminal_status():
