--- conflicted
+++ resolved
@@ -71,11 +71,9 @@
 DOCKER_REPO: loomengine
 DOCKER_IMAGE: loom
 DOCKER_TAG: latest
-<<<<<<< HEAD
 
 SERVICE_ACCOUNT_ROLES: ["roles/editor"]     ; Create service account with these roles. Ignored if custom service account specified. Must be a valid JSON array.
 
 CUSTOM_SERVICE_ACCOUNT_EMAIL: None          ; When not None, use this pre-existing service account instead of creating one. Scopes and roles will not be modified, and users must manage their own API keys.
-=======
-ALLOWED_HOSTS: ['*']
->>>>>>> e28ee3ef
+
+ALLOWED_HOSTS: ['*']