---
- name: Run the Loom task runner on the specified worker instance.
  hosts: "{{lookup('env','WORKER_INSTANCE_NAME')}}"
  remote_user: loom
  become: yes
  become_method: sudo
  vars:
<<<<<<< HEAD
    remote_loom_settings_path: "{{ansible_env.HOME}}/{{lookup('env', 'LOOM_SETTINGS_SUBDIR')}}"
=======
    docker_full_name: "{{lookup('env', 'DOCKER_FULL_NAME')}}"
    remote_loom_settings_path: "{{ansible_env.HOME}}/{{lookup('env', 'LOOM_HOME_SUBDIR')}}"
    scratch_disk_mount_point: "{{lookup('env','WORKER_SCRATCH_DISK_MOUNT_POINT')}}"
    log_level: "{{lookup('env', 'LOG_LEVEL')}}"
    master_url: "{{lookup('env', 'MASTER_URL_FOR_WORKER')}}"
    task_run_attempt_id: "{{lookup('env', 'TASK_RUN_ATTEMPT_ID')}}"
    worker_log_file: "{{lookup('env', 'WORKER_LOG_FILE')}}"
>>>>>>> fc1cb799
  tasks:
  - name: Run the Loom task runner.
    docker_container:
      name: loom
      image: "{{docker_full_name}}"
      volumes: ["{{remote_loom_settings_path}}:/root/.loom", "{{scratch_disk_mount_point}}:{{scratch_disk_mount_point}}", "/var/run/docker.sock:/var/run/docker.sock"]
      api_version: auto
      command: /bin/bash -c 'source /opt/loom-env/bin/activate && loom-taskrunner --run_attempt_id {{task_run_attempt_id}} --master_url {{master_url}} --log_level {{log_level}} --log_file {{worker_log_file}}'<|MERGE_RESOLUTION|>--- conflicted
+++ resolved
@@ -5,9 +5,6 @@
   become: yes
   become_method: sudo
   vars:
-<<<<<<< HEAD
-    remote_loom_settings_path: "{{ansible_env.HOME}}/{{lookup('env', 'LOOM_SETTINGS_SUBDIR')}}"
-=======
     docker_full_name: "{{lookup('env', 'DOCKER_FULL_NAME')}}"
     remote_loom_settings_path: "{{ansible_env.HOME}}/{{lookup('env', 'LOOM_HOME_SUBDIR')}}"
     scratch_disk_mount_point: "{{lookup('env','WORKER_SCRATCH_DISK_MOUNT_POINT')}}"
@@ -15,7 +12,6 @@
     master_url: "{{lookup('env', 'MASTER_URL_FOR_WORKER')}}"
     task_run_attempt_id: "{{lookup('env', 'TASK_RUN_ATTEMPT_ID')}}"
     worker_log_file: "{{lookup('env', 'WORKER_LOG_FILE')}}"
->>>>>>> fc1cb799
   tasks:
   - name: Run the Loom task runner.
     docker_container:
