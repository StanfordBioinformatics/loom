  - name: Run the Loom task runner.
    docker_container:
      name: "{{taskrunner_container_name}}-{{task_attempt_id}}"
      image: "{{loom_docker_image}}"
      volumes:  "{{[ '/var/run/docker.sock'~':'~'/var/run/docker.sock', \
                 storage_root~':'~storage_root ]}}"
      api_version: auto
      network_mode: host
<<<<<<< HEAD
      command:
      - /bin/bash
      - -c
      - "{{ ('loom-taskrunner --task_attempt_id='~task_attempt_id~' --master_url '~server_url~' --log_level '~log_level~' --log_opts '~fluentd_log_opts|tojson|quote)|quote }}"
=======
      command: /bin/bash -c 'loom-taskrunner --task_attempt_id {{task_attempt_id}} --master_url {{server_url}} --log_level {{log_level}}'
>>>>>>> e92a593d
      log_driver: fluentd
      log_options:
        fluentd-address: "{{fluentd_address}}"
        fluentd-async-connect: "{{fluentd_async_connect}}"
        tag: "{{fluentd_tag}}"<|MERGE_RESOLUTION|>--- conflicted
+++ resolved
@@ -6,14 +6,10 @@
                  storage_root~':'~storage_root ]}}"
       api_version: auto
       network_mode: host
-<<<<<<< HEAD
       command:
       - /bin/bash
       - -c
-      - "{{ ('loom-taskrunner --task_attempt_id='~task_attempt_id~' --master_url '~server_url~' --log_level '~log_level~' --log_opts '~fluentd_log_opts|tojson|quote)|quote }}"
-=======
-      command: /bin/bash -c 'loom-taskrunner --task_attempt_id {{task_attempt_id}} --master_url {{server_url}} --log_level {{log_level}}'
->>>>>>> e92a593d
+      - "{{ ('loom-taskrunner --task_attempt_id '~task_attempt_id~' --master_url '~server_url~' --log_level '~log_level~' --log_opts '~fluentd_log_opts|tojson|quote)|quote }}"
       log_driver: fluentd
       log_options:
         fluentd-address: "{{fluentd_address}}"
