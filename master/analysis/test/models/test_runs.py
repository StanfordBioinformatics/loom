--- conflicted
+++ resolved
@@ -4,16 +4,8 @@
 from django.test import TestCase
 import os
 import sys
-<<<<<<< HEAD
-from xppf.common import fixtures
-=======
 
-from analysis.models import *
-sys.path.append(os.path.join(settings.BASE_DIR, '../../..'))
-from loom.common.fixtures import *
-
-from .common import ImmutableModelsTestCase
->>>>>>> 1b40815d
+from loom.common import fixtures
 
 
 class TestRunsModels(ImmutableModelsTestCase):
