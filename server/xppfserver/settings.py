--- conflicted
+++ resolved
@@ -34,15 +34,10 @@
     'django.contrib.sessions',
     'django.contrib.messages',
     'django.contrib.staticfiles',
-<<<<<<< HEAD
-    'apps.controls',
     'apps.immutable',
-    'apps.analysis'
-=======
     'apps.recipes',
 #   'apps.analysis',
     'apps.controls'
->>>>>>> 67fbf193
 )
 
 MIDDLEWARE_CLASSES = (
