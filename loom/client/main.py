--- conflicted
+++ resolved
@@ -9,13 +9,8 @@
     sys.path.append(rootdir)
 
 from loom.client import browser
-<<<<<<< HEAD
-from loom.client import config
 from loom.client import exporter
 from loom.client import importer
-=======
-from loom.client import download
->>>>>>> d70be789
 from loom.client import run
 from loom.client import server
 from loom.client import show
