#!/usr/bin/env python

import argparse
from datetime import datetime
import imp
import os
import re
import shutil
import subprocess
import sys
import time
import warnings

from ConfigParser import SafeConfigParser
from loom.client.settings_manager import SettingsManager
from loom.client.common import *
from loom.common.version import version
import loom.common.cloud

DAEMON_EXECUTABLE = os.path.abspath(
    os.path.join(
    os.path.dirname(__file__),
    '../master/loomdaemon/loom_daemon.py'
    ))

GCLOUD_SERVER_DEFAULT_NAME = SettingsManager().get_default_setting('gcloud', 'SERVER_NAME')

PLAYBOOKS_PATH = os.path.join(imp.find_module('loom')[1], 'playbooks')
GCLOUD_CREATE_PLAYBOOK = os.path.join(PLAYBOOKS_PATH, 'gcloud_create_server.yml')
GCLOUD_START_PLAYBOOK = os.path.join(PLAYBOOKS_PATH, 'gcloud_start_server.yml')
GCLOUD_STOP_PLAYBOOK = os.path.join(PLAYBOOKS_PATH, 'gcloud_stop_server.yml')
GCLOUD_DELETE_PLAYBOOK = os.path.join(PLAYBOOKS_PATH, 'gcloud_delete_server.yml')
GCLOUD_CREATE_BUCKET_PLAYBOOK = os.path.join(PLAYBOOKS_PATH, 'gcloud_create_bucket.yml')
GCLOUD_SETUP_LOOM_USER_PLAYBOOK = os.path.join(PLAYBOOKS_PATH, 'gcloud_setup_loom_user.yml')
NGINX_CONFIG_FILE = os.path.abspath(os.path.join(os.path.dirname(__file__), 'nginx.conf'))

def ServerControlsFactory(args):
    """Factory method that checks ~/.loom/server.ini, then instantiates and returns the appropriate class."""

    # Check if we just need the base class (currently, it handles "set" and "status"):
    try:
        return BaseServerControls(args)
    except UnhandledCommandError:
        pass

    server_type = get_server_type()

    # Instantiate the appropriate subclass:
    if server_type == 'local':
        controls = LocalServerControls(args)
    elif server_type == 'gcloud':
        controls = GoogleCloudServerControls(args)
    else:
        raise Exception('Unrecognized server type: %s' % server_type)
    
    return controls

def get_parser(parser=None):
    if parser is None:
        parser = argparse.ArgumentParser(__file__)

    parser.add_argument('--test_database', '-t', action='store_true', help=argparse.SUPPRESS)
    parser.add_argument('--no_daemon', '-n', action='store_true', help=argparse.SUPPRESS)

    subparsers = parser.add_subparsers(dest='command')
<<<<<<< HEAD
    start_parser = subparsers.add_parser('start')
    stop_parser = subparsers.add_parser('stop')
    restart_parser = subparsers.add_parser('restart')
=======
>>>>>>> 3672092c
    status_parser = subparsers.add_parser('status')

    create_parser = subparsers.add_parser('create')
    create_parser.add_argument('--require_default_settings', '-d', action='store_true', help=argparse.SUPPRESS)
    create_parser.add_argument('--settings', '-s', metavar='SETTINGS_FILE', default=None,
        help="A settings file can be provided to override default settings.")
    create_parser.add_argument('--verbose', '-v', action='store_true', help='Provide more feedback to console.')

    start_parser = subparsers.add_parser('start')
    start_parser.add_argument('--foreground', action='store_true', help='Run webserver in the foreground. Needed to keep Docker container running.')
    start_parser.add_argument('--verbose', '-v', action='store_true', help='Provide more feedback to console.')

    stop_parser = subparsers.add_parser('stop')
    stop_parser.add_argument('--verbose', '-v', action='store_true', help='Provide more feedback to console.')

    delete_parser = subparsers.add_parser('delete')
    delete_parser.add_argument('--verbose', '-v', action='store_true', help='Provide more feedback to console.')

    setserver_parser = subparsers.add_parser('set', help='Tells the client how to find the Loom server. This information is stored in %s.' % SERVER_LOCATION_FILE)
    setserver_parser.add_argument('type', choices=['local', 'gcloud'], help='The type of server the client will manage.')
    setserver_parser.add_argument('--name', help='Not used for local. For gcloud, the instance name of the server to manage. If not provided, defaults to %s.' % GCLOUD_SERVER_DEFAULT_NAME, metavar='GCE_INSTANCE_NAME', default=GCLOUD_SERVER_DEFAULT_NAME)

    return parser


class BaseServerControls:
    """Base class for managing the Loom server. Handles argument parsing, 
    subcommand routing, and implements common base methods such as setting
    the server type and checking the server status.
    """
    def __init__(self, args=None):
        if args is None:
            args=self._get_args()
        self.args = args
        self._set_run_function(args)

    # Defines what commands this class can handle and maps names to functions.
    def _get_command_map(self):
        return {
            'status': self.status,
            'set': self.setserver
        }

    def _set_run_function(self, args):
        # Map user input command to class method
        try:
            self.run = self._get_command_map()[args.command]
        except KeyError:
            raise UnhandledCommandError('Unrecognized command: %s' % args.command)

    def _get_args(self):
        parser = get_parser()
        args = parser.parse_args()
        return args

    def setserver(self):
        '''Set server for the client to manage (currently local or gcloud) and creates Loom settings directory.'''
        server_location_file = os.path.expanduser(SERVER_LOCATION_FILE)
        # Create directory/directories if they don't exist
        ini_dir = os.path.dirname(server_location_file)
        if not os.path.exists(ini_dir):
            print 'Creating Loom settings directory %s...' % ini_dir
            os.makedirs(ini_dir)

        # Write server.ini file
        config = SafeConfigParser()
        config.add_section('server')
        config.set('server', 'type', self.args.type)
        if self.args.type == 'gcloud':
            name = self.args.name
            config.set('server', 'name', name)
        with open(server_location_file, 'w') as configfile:
            print 'Updating %s...' % server_location_file
            config.write(configfile)

        # Copy NGINX config file to same place
        shutil.copy(NGINX_CONFIG_FILE, ini_dir)

    def status(self):
        if is_server_running():
            print 'OK. The server is running.'
        else:
            print 'No response for server at %s. Do you need to run "loom server start"?' % get_server_url()


class LocalServerControls(BaseServerControls):
    """Subclass for managing a server running on localhost."""

    def __init__(self, args=None):
        BaseServerControls.__init__(self, args)
        self.settings_manager = SettingsManager()

    # Defines what commands this class can handle and maps names to functions.
    def _get_command_map(self):
        command_to_method_map = {
            'create': self.create,
            'start': self.start,
            'restart': self.restart,
            'stop': self.stop,
            'delete': self.delete,
        }
        return command_to_method_map

    def start(self):
<<<<<<< HEAD
        if not is_server_running():
            if not os.path.exists(get_deploy_settings_filename()):
                self.create()
            self.settings_manager.load_deploy_settings_file()
            env = os.environ.copy()
            env = self._add_server_to_python_path(env)
            env = self._set_database(env)
            env = self._export_django_settings(env)
            self._create_logdirs()
            self._start_daemon(env)
            print 'Starting Loom server...'
            self._start_webserver(env)
            self._wait_for_server(target_running_state=True)
        print 'Loom server is running.'

    def stop(self):
        # Settings needed to get pidfile names.
        if is_server_running():
            if not os.path.exists(get_deploy_settings_filename()):
                raise Exception('No server deploy settings found. Create them with "loom server create" first.')
            self.settings_manager.load_deploy_settings_file()
            print "Stopping Loom server..."
            self._stop_webserver()
            self._stop_daemon()
            self._wait_for_server(target_running_state=False)
        print "Loom server is stopped."

    def restart(self):
        self.stop()
        self.start()

    def _wait_for_server(self, target_running_state=True):
        timeout_seconds=5
        poll_interval_seconds=0.1
        start_time = datetime.now()

        while True:
            time_running = datetime.now() - start_time
            if time_running.seconds > timeout_seconds:
                if target_running_state==True:
                    raise Exception("Timeout while waiting for server to %s" % "start" if target_running_state==True else "stop")
            if is_server_running() == target_running_state:
                return
            time.sleep(poll_interval_seconds)
=======
            
        if not os.path.exists(get_deploy_settings_filename()):
            self.create()
        self.settings_manager.load_deploy_settings_file()

        if loom.common.cloud.on_gcloud_vm():
            """We're in gcloud and the client is starting the server on the local instance."""
            subprocess.call(['ansible-playbook', GCLOUD_SETUP_LOOM_USER_PLAYBOOK])
            self.settings_manager.add_gcloud_settings_on_server()

        env = os.environ.copy()
        env = self._add_server_to_python_path(env)
        env = self._set_database(env)
        env = self._export_django_settings(env)
        self._create_logdirs()
        self._start_daemon(env)
        self._start_webserver(env)
>>>>>>> 3672092c

    def _create_logdirs(self):
        for logfile in (self.settings_manager.settings['ACCESS_LOGFILE'],
                        self.settings_manager.settings['ERROR_LOGFILE'],
                        self.settings_manager.settings['DAEMON_LOGFILE'],
                        ):
            logdir = os.path.dirname(os.path.expanduser(logfile))
            if not os.path.exists(logdir):
                os.makedirs(logdir)
        
    def _start_webserver(self, env):
        cmd = "gunicorn %s --bind %s:%s --pid %s --access-logfile %s --error-logfile %s --log-level %s --capture-output" % (
                self.settings_manager.settings['SERVER_WSGI_MODULE'],
                self.settings_manager.settings['BIND_IP'],
                self.settings_manager.settings['BIND_PORT'],
                self.settings_manager.settings['WEBSERVER_PIDFILE'],
                self.settings_manager.settings['ACCESS_LOGFILE'],
                self.settings_manager.settings['ERROR_LOGFILE'],
                self.settings_manager.settings['LOG_LEVEL'],
                )
        if not self.args.foreground:
            cmd = cmd + " --daemon"
        if self.args.verbose:
            print("Starting webserver with command:\n%s\nand environment:\n%s" % (cmd, env))
        process = subprocess.Popen(
            cmd,
            shell=True,
            env=env,
            stdout=subprocess.PIPE,
            stderr=subprocess.PIPE)
        process.wait()
        (stdout, stderr) = process.communicate()
        if not process.returncode == 0:
            raise Exception('Loom webserver failed to start, with return code "%s". \nFailed command is "%s". \n%s \n%s' % (process.returncode, cmd, stdout, stderr))

    def _start_daemon(self, env):
        if self.args.no_daemon == True:
            return
        pidfile = self.settings_manager.settings['DAEMON_PIDFILE']
        logfile = self.settings_manager.settings['DAEMON_LOGFILE']
        loglevel = self.settings_manager.settings['LOG_LEVEL']
        cmd = "%s %s start --pidfile %s --logfile %s --loglevel %s" % (sys.executable, DAEMON_EXECUTABLE, pidfile, logfile, loglevel)
        if self.args.verbose:
            print("Starting loom daemon with command:\n%s\nand environment:\n%s" % (cmd, env))
        process = subprocess.Popen(
            cmd,
            shell=True,
            env=env,
            stdout=subprocess.PIPE,
            stderr=subprocess.PIPE)
        process.wait()
        (stdout, stderr) = process.communicate()
        if not process.returncode == 0:
            raise Exception('Loom Daemon failed to start, with return code "%s". \nFailed command is "%s". \n%s \n%s' % (process.returncode, cmd, stderr, stdout))

    def _stop_webserver(self):
        pid = self._get_pid(self.settings_manager.settings['WEBSERVER_PIDFILE'])
        if pid is not None:
            subprocess.call(
                "kill %s" % pid,
                shell=True,
                )
        self._cleanup_pidfile(self.settings_manager.settings['WEBSERVER_PIDFILE'])

    def _stop_daemon(self):
        subprocess.call(
            "%s %s --pidfile %s stop" % (sys.executable, DAEMON_EXECUTABLE, self.settings_manager.settings['DAEMON_PIDFILE']),
            shell=True
            )
        self._cleanup_pidfile(self.settings_manager.settings['DAEMON_PIDFILE'])

    def _get_pid(self, pidfile):
        if not os.path.exists(pidfile):
            return None
        try:
            with open(pidfile) as f:
                pid = f.read().strip()
                self._validate_pid(pid)
                return pid
        except:
            return None

    def _validate_pid(self, pid):
        if not re.match('^[0-9]*$', pid):
            raise Exception('Invalid pid "%s" found in pidfile %s' % (pid, pidfile))

    def _cleanup_pidfile(self, pidfile):
        if os.path.exists(pidfile):
            try:
                os.remove(pidfile)
            except:
                warnings.warn('Failed to delete PID file %s' % pidfile)

    def _add_server_to_python_path(self, env):
        env.setdefault('PYTHONPATH', '')
        env['PYTHONPATH'] = "%s:%s" % (SERVER_PATH, env['PYTHONPATH'])
        return env

    def _set_database(self, env):
        manage_cmd = [sys.executable, '%s/manage.py' % SERVER_PATH]
        if self.args.test_database:
            # If test database requested, set LOOM_TEST_DATABASE to true and reset database
            env['LOOM_TEST_DATABASE'] = 'true'
            commands = [
                manage_cmd + ['flush', '--noinput'],
                manage_cmd + ['migrate'],
                ]
            for command in commands:
                stdout = subprocess.Popen(
                    command,
                    stdout=subprocess.PIPE,
                    env=env).communicate()
        else:
            stdout = subprocess.Popen(
                manage_cmd + ['migrate', '-l'],
                stdout=subprocess.PIPE,
                env=env).communicate()
            if re.search('\[ \]', stdout[0]):
  	        print("Welcome to Loom!\nInitializing database for first use...")
		try:
	            stdout = subprocess.Popen(
		        manage_cmd + ['migrate'],
		        stdout=subprocess.PIPE,
		        env=env).communicate()
                except:
                    raise Exception("Failed to apply database migrations. Exiting now.")
        return env

    def _export_django_settings(self, env):
        """Update the environment with settings before launching the webserver.
        This allows master/loomserver/settings.py to load them and make them
        available to Django. Passing settings this way only works in local mode
        (the server is on the same machine as the client launching it).
        """
        env.update(self.settings_manager.get_env_settings())
        return env

    def create(self):
        '''Create server deploy settings if they don't exist yet.'''
        # TODO: Add -f option to overwrite existing settings
        if os.path.exists(get_deploy_settings_filename()):
            raise Exception('Local server deploy settings already exist at %s.\nTo create new settings, please delete the current ones with "loom server delete" first.' % get_deploy_settings_filename())
        self.settings_manager.create_deploy_settings_file(self.args.settings)
        print 'Created deploy settings at %s.' % get_deploy_settings_filename()

    def delete(self):
        '''Stops server and deletes deploy settings.'''
        # TODO: Add -f option to continue without asking
        if not os.path.exists(get_deploy_settings_filename()):
            raise Exception('No local server deploy settings found. Create them with "loom server create" first.')
        self.stop()
        self.settings_manager.delete_deploy_settings_file()
        print 'Deleted deploy settings at %s.' % get_deploy_settings_filename()


class GoogleCloudServerControls(BaseServerControls):
    """Subclass for managing a server running in Google Cloud."""
    
    def __init__(self, args=None):
        BaseServerControls.__init__(self, args)
        self.settings_manager = SettingsManager()
        setup_gce_ini_and_json()

    # Defines what commands this class can handle and maps names to functions.
    def _get_command_map(self):
        command_to_method_map = {
            'create': self.create,
            'start': self.start,
            'stop': self.stop,
            'delete': self.delete,
        }
        return command_to_method_map

    def get_ansible_env(self):
        """Load settings needed for Ansible into environment variables, where
        they will be read by the Ansible playbook. Start with everything in
        the deploy settings file, then add other variables that shouldn't be
        in the file (such as absolute paths containing the user home dir).
        """
        self.settings_manager.load_deploy_settings_file()
        env = os.environ.copy()
        env['DEPLOY_SETTINGS_FILENAME'] = get_deploy_settings_filename()
        env['LOOM_HOME_SUBDIR'] = LOOM_HOME_SUBDIR
        env.update(self.settings_manager.get_env_settings())
        return env

    def create(self):
        """Create server deploy settings if they don't exist yet, set up SSH
        keys, create and set up a gcloud instance, copy deploy settings to the
        instance."""
        if hasattr(self.args, 'settings'):
            self.settings_manager.create_deploy_settings_file(user_settings_file=self.args.settings)
        else:
            self.settings_manager.create_deploy_settings_file()
        print 'Created deploy settings at %s.' % get_deploy_settings_filename()

        setup_gcloud_ssh()
        env = self.get_ansible_env()

        #if is_dev_install():
        #    # If we have a Dockerfile, build Docker image
        #    dockerfile_path = os.path.join(os.path.dirname(imp.find_module('loom')[1]), 'Dockerfile')
        #    self.build_docker_image(os.path.dirname(dockerfile_path), env['DOCKER_NAME'], env['DOCKER_TAG'])

        self.run_playbook(GCLOUD_CREATE_BUCKET_PLAYBOOK, env)
        return self.run_playbook(GCLOUD_CREATE_PLAYBOOK, env)
        
    def run_playbook(self, playbook, env):
        if self.settings_manager.settings['CLIENT_USES_SERVER_INTERNAL_IP'] == 'True':
            env['INVENTORY_IP_TYPE'] = 'internal'   # Tell gce.py to use internal IP for ansible_ssh_host
        else:
            env['INVENTORY_IP_TYPE'] = 'external'   
        env['ANSIBLE_HOST_KEY_CHECKING']='False'    # Don't fail due to host ssh key change when creating a new instance with the same IP
        os.chmod(GCE_PY_PATH, 0755)                 # Make sure dynamic inventory is executable
        cmd_list = ['ansible-playbook', '--key-file', self.settings_manager.settings['GCE_SSH_KEY_FILE'], '-i', GCE_PY_PATH, playbook]
        if self.args.verbose:
            cmd_list.append('-vvv')
        return subprocess.call(cmd_list, env=env)

    def build_docker_image(self, build_path, docker_name, docker_tag):
        """Build Docker image using current code. Dockerfile must exist at build_path."""
        subprocess.call(['docker', 'build', build_path, '-t', '%s:%s' % (docker_name, docker_tag)])

    def push_docker_image(self, docker_tag):
        """Use gcloud to push Docker image to registry specified in tag."""
        subprocess.call(['docker', 'push', docker_tag])

    def start(self):
        """Start the gcloud server instance, then start the Loom server."""
        # TODO: Start the gcloud server instance once supported by Ansible
        instance_name = get_gcloud_server_name()
        current_hosts = get_gcloud_hosts()
        if not os.path.exists(get_deploy_settings_filename()):
            print 'Deploy settings %s not found. Creating it first.' % get_deploy_settings_filename()
        if instance_name not in current_hosts:
            print 'No instance named \"%s\" found in project \"%s\". Creating it first.' % (instance_name, get_gcloud_project())
        if instance_name not in current_hosts or not os.path.exists(get_deploy_settings_filename()):
            returncode = self.create()
            if returncode != 0:
                raise Exception('Error deploying Google Cloud server instance.')

        env = self.get_ansible_env()
        return self.run_playbook(GCLOUD_START_PLAYBOOK, env)

    def stop(self):
        """Stop the Loom server, then stop the gcloud server instance."""
        env = self.get_ansible_env()
        return self.run_playbook(GCLOUD_STOP_PLAYBOOK, env)
        # TODO: Stop the gcloud server instance once supported by Ansible

    def delete(self):
        """Delete the gcloud server instance. Warn and ask for confirmation because this deletes everything on the VM."""
        env = self.get_ansible_env()
        instance_name = get_gcloud_server_name()
        current_hosts = get_gcloud_hosts()
        if instance_name not in current_hosts:
            print 'No instance named \"%s\" found in project \"%s\". It may have been deleted using another method.' % (instance_name, get_gcloud_project())
            if os.path.exists(get_deploy_settings_filename()):
                print 'Deleting %s...' % get_deploy_settings_filename()
                os.remove(get_deploy_settings_filename())
            return
        else:
            confirmation_input = raw_input('WARNING! This will delete the server instance and attached disks. Data will be lost!\n'+ 
                                       'If you are sure you want to continue, please type the name of the server instance:\n> ')
            if confirmation_input != get_gcloud_server_name():
                print 'Input did not match current server name \"%s\".' % instance_name
            else:
                delete_returncode = self.run_playbook(GCLOUD_DELETE_PLAYBOOK, env)
                if delete_returncode == 0:
                    print 'Instance successfully deleted.'
                    if os.path.exists(get_deploy_settings_filename()):
                        print 'Deleting %s...' % get_deploy_settings_filename()
                        os.remove(get_deploy_settings_filename())
                return delete_returncode


class UnhandledCommandError(Exception):
    """Raised when a ServerControls class is given a command that's not in its command map."""
    pass


if __name__=='__main__':
    ServerControls().run()<|MERGE_RESOLUTION|>--- conflicted
+++ resolved
@@ -63,12 +63,6 @@
     parser.add_argument('--no_daemon', '-n', action='store_true', help=argparse.SUPPRESS)
 
     subparsers = parser.add_subparsers(dest='command')
-<<<<<<< HEAD
-    start_parser = subparsers.add_parser('start')
-    stop_parser = subparsers.add_parser('stop')
-    restart_parser = subparsers.add_parser('restart')
-=======
->>>>>>> 3672092c
     status_parser = subparsers.add_parser('status')
 
     create_parser = subparsers.add_parser('create')
@@ -84,6 +78,8 @@
     stop_parser = subparsers.add_parser('stop')
     stop_parser.add_argument('--verbose', '-v', action='store_true', help='Provide more feedback to console.')
 
+    restart_parser = subparsers.add_parser('restart')
+    
     delete_parser = subparsers.add_parser('delete')
     delete_parser.add_argument('--verbose', '-v', action='store_true', help='Provide more feedback to console.')
 
@@ -173,11 +169,16 @@
         return command_to_method_map
 
     def start(self):
-<<<<<<< HEAD
         if not is_server_running():
             if not os.path.exists(get_deploy_settings_filename()):
                 self.create()
             self.settings_manager.load_deploy_settings_file()
+
+            if loom.common.cloud.on_gcloud_vm():
+                """We're in gcloud and the client is starting the server on the local instance."""
+                subprocess.call(['ansible-playbook', GCLOUD_SETUP_LOOM_USER_PLAYBOOK])
+                self.settings_manager.add_gcloud_settings_on_server()
+
             env = os.environ.copy()
             env = self._add_server_to_python_path(env)
             env = self._set_database(env)
@@ -218,25 +219,6 @@
             if is_server_running() == target_running_state:
                 return
             time.sleep(poll_interval_seconds)
-=======
-            
-        if not os.path.exists(get_deploy_settings_filename()):
-            self.create()
-        self.settings_manager.load_deploy_settings_file()
-
-        if loom.common.cloud.on_gcloud_vm():
-            """We're in gcloud and the client is starting the server on the local instance."""
-            subprocess.call(['ansible-playbook', GCLOUD_SETUP_LOOM_USER_PLAYBOOK])
-            self.settings_manager.add_gcloud_settings_on_server()
-
-        env = os.environ.copy()
-        env = self._add_server_to_python_path(env)
-        env = self._set_database(env)
-        env = self._export_django_settings(env)
-        self._create_logdirs()
-        self._start_daemon(env)
-        self._start_webserver(env)
->>>>>>> 3672092c
 
     def _create_logdirs(self):
         for logfile in (self.settings_manager.settings['ACCESS_LOGFILE'],
