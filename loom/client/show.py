--- conflicted
+++ resolved
@@ -57,13 +57,7 @@
                 print text
 
     def _render_file(self, file_data_object):
-<<<<<<< HEAD
         file_identifier = '%s@%s' % (file_data_object['file_content']['filename'], file_data_object['id'])
-=======
-        if file_data_object.get('file_content') is None:
-            return None
-        file_identifier = '%s@%s' % (file_data_object['file_content']['filename'], file_data_object['_id'])
->>>>>>> 10186f4a
         if self.args.detail:
             text = '---------------------------------------\n'
             text += 'File: %s\n' % file_identifier
