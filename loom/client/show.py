#!/usr/bin/env python

import argparse
import json
import os
import sys
import yaml
<<<<<<< HEAD

from loom.client import settings_manager
from loom.client.common import get_settings_manager_from_parsed_args
from loom.client.common import add_settings_options_to_parser
=======
    
from loom.client.common import get_server_url
>>>>>>> d70be789
from loom.client.exceptions import *
from loom.common.objecthandler import ObjectHandler


class AbstractShow(object):
    """Common functions for the various subcommands under 'show'
    """

    def __init__(self, args):
        """Common init tasks for all Show classes
        """
        self.args = args
<<<<<<< HEAD
        self.settings_manager = get_settings_manager_from_parsed_args(self.args)
        master_url = self.settings_manager.get_server_url_for_client()
        self.objecthandler = ObjectHandler(master_url)
=======
        self.master_url = get_server_url()
>>>>>>> d70be789

    @classmethod
    def get_parser(cls, parser):
        return parser


class ShowFile(AbstractShow):

    @classmethod
    def get_parser(cls, parser):
        parser.add_argument(
            'file_id',
            nargs='?',
            metavar='FILE_IDENTIFIER',
            help='Name or ID of file(s) to show.')
        parser.add_argument(
            '--detail',
            action='store_true',
            help='Show detailed view of files')
        parser = super(ShowFile, cls).get_parser(parser)
        return parser

    def run(self):
        self._get_files()
        self._show_files()

    def _get_files(self):
        self.files = self.objecthandler.get_file_data_object_index(self.args.file_id, raise_for_status=False)

    def _show_files(self):
        for file_data_object in self.files:
            print self._render_file(file_data_object)

    def _render_file(self, file_data_object):
        file_identifier = '%s@%s' % (file_data_object['file_content']['filename'], file_data_object['_id'])
        if self.args.detail:
            text = '---------------------------------------\n'
            text += 'File: %s\n' % file_identifier
            text += '  - Hash: %s$%s\n' % (file_data_object['file_content']['unnamed_file_content']['hash_function'],
                                           file_data_object['file_content']['unnamed_file_content']['hash_value'])
            file_imports = self.objecthandler.get_file_imports_by_file(file_data_object['_id'], raise_for_status=False)
            for file_import in file_imports:
                text += '    - Imported: %s from %s\n' % (file_import['datetime_created'], file_import['source_url'])
                if file_import.get('note'):
                    text += '      With note: %s\n' % file_import['note']
        else:
            text = 'File: %s' % file_identifier
        return text


class ShowWorkflow(AbstractShow):

    @classmethod
    def get_parser(cls, parser):
        parser.add_argument(
            'workflow_id',
            nargs='?',
            metavar='WORKFLOW_IDENTIFIER',
            help='Name or ID of workflow(s) to show.')
        parser.add_argument(
            '--detail',
            action='store_true',
            help='Show detailed view of workflows')
        parser = super(ShowWorkflow, cls).get_parser(parser)
        return parser

    def run(self):
        self._get_workflows()
        self._show_workflows()

    def _get_workflows(self):
        self.workflows = self.objecthandler.get_abstract_workflow_index(self.args.workflow_id, raise_for_status=False)

    def _show_workflows(self):
        for workflow in self.workflows:
            print self._render_workflow(workflow)

    def _render_workflow(self, workflow):
        workflow_identifier = '%s@%s' % (workflow['name'], workflow['_id'])
        if self.args.detail:
            text = '---------------------------------------\n'
            text += 'Workflow: %s\n' % workflow_identifier
            if workflow.get('inputs'):
                text += '  - Inputs\n'
                for input in workflow['inputs']:
                    text += '    - %s\n' % input['channel']
            if workflow.get('outputs'):
                text += '  - Outputs\n'
                for output in workflow['outputs']:
                    text += '    - %s\n' % output['channel']
            if workflow.get('steps'):
                text += '  - Steps\n'
                for step in workflow['steps']:
                    text += '    - %s@%s\n' % (step['name'], step['_id'])
            if workflow.get('command'):
                text += '  - Command: %s\n' % workflow['command']

        else:
            text = 'Workflow: %s' % workflow_identifier
        return text


class ShowRun(AbstractShow):

    @classmethod
    def get_parser(cls, parser):
        parser.add_argument(
            'run_id',
            nargs='?',
            metavar='RUN_IDENTIFIER',
            help='Name or ID of run(s) to show.')
        parser.add_argument(
            '--detail',
            action='store_true',
            help='Show detailed view of runs')
        parser = super(ShowRun, cls).get_parser(parser)
        return parser

    def run(self):
        runs = self._get_runs()
        self._show_runs(runs)

    def _get_runs(self):
        return self.objecthandler.get_run_request_index(self.args.run_id, raise_for_status=False)

    def _show_runs(self, runs):
        for run in runs:
            print self._render_run(run)

    def _render_run(self, run):
        run_identifier = '%s@%s' % (run['workflow']['name'], run['_id'])
        if self.args.detail:
            text = '---------------------------------------\n'
            text += 'Run: %s\n' % run_identifier
            text += '  - Submitted: %s\n' % run['datetime_created']
        else:
            text = 'Run: %s' % run_identifier
        return text


class Show:
    """Sets up and executes commands under "show" on the main parser
    """

    def __init__(self, args=None):

        # Args may be given as an input argument for testing purposes.
        # Otherwise get them from the parser.
        if args is None:
            args = self._get_args()
        self.args = args

    def _get_args(self):
        parser = self.get_parser()
        return parser.parse_args()

    @classmethod
    def get_parser(cls, parser=None):

        # If called from main, use the subparser provided.
        # Otherwise create a top-level parser here.
        if parser is None:
            parser = argparse.ArgumentParser(__file__)

        subparsers = parser.add_subparsers(help='select the type of object to  show', metavar='{file,workflow,run}')

        file_subparser = subparsers.add_parser('file', help='show files')
        ShowFile.get_parser(file_subparser)
        file_subparser.set_defaults(SubSubcommandClass=ShowFile)

        hidden_file_subparser = subparsers.add_parser('files')
        ShowFile.get_parser(hidden_file_subparser)
        hidden_file_subparser.set_defaults(SubSubcommandClass=ShowFile)

        workflow_subparser = subparsers.add_parser('workflow', help='show workflows')
        ShowWorkflow.get_parser(workflow_subparser)
        workflow_subparser.set_defaults(SubSubcommandClass=ShowWorkflow)

        hidden_workflow_subparser = subparsers.add_parser('workflows')
        ShowWorkflow.get_parser(hidden_workflow_subparser)
        hidden_workflow_subparser.set_defaults(SubSubcommandClass=ShowWorkflow)

        run_subparser = subparsers.add_parser('run', help='show runs')
        ShowRun.get_parser(run_subparser)
        run_subparser.set_defaults(SubSubcommandClass=ShowRun)

        hidden_run_subparser = subparsers.add_parser('runs')
        ShowRun.get_parser(hidden_run_subparser)
        hidden_run_subparser.set_defaults(SubSubcommandClass=ShowRun)

        return parser

    def run(self):
        self.args.SubSubcommandClass(self.args).run()


if __name__=='__main__':
    response = Show().run()<|MERGE_RESOLUTION|>--- conflicted
+++ resolved
@@ -5,15 +5,8 @@
 import os
 import sys
 import yaml
-<<<<<<< HEAD
-
-from loom.client import settings_manager
-from loom.client.common import get_settings_manager_from_parsed_args
-from loom.client.common import add_settings_options_to_parser
-=======
-    
 from loom.client.common import get_server_url
->>>>>>> d70be789
+
 from loom.client.exceptions import *
 from loom.common.objecthandler import ObjectHandler
 
@@ -26,13 +19,7 @@
         """Common init tasks for all Show classes
         """
         self.args = args
-<<<<<<< HEAD
-        self.settings_manager = get_settings_manager_from_parsed_args(self.args)
-        master_url = self.settings_manager.get_server_url_for_client()
-        self.objecthandler = ObjectHandler(master_url)
-=======
         self.master_url = get_server_url()
->>>>>>> d70be789
 
     @classmethod
     def get_parser(cls, parser):
