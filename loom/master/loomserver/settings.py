--- conflicted
+++ resolved
@@ -221,7 +221,6 @@
 WORKER_NETWORK = os.getenv('WORKER_NETWORK')
 WORKER_TAGS = os.getenv('WORKER_TAGS')
 
-<<<<<<< HEAD
 HASH_FUNCTION = 'md5'
 
 KEEP_DUPLICATE_FILES = True
@@ -235,22 +234,4 @@
 # Graph Models settings to generate model schema plots
 GRAPH_MODELS = {
     'include_models': include_models,
-}
-=======
-# Define dicts exposed by the API
-WORKER_INFO_DICT = {
-    'FILE_SERVER_FOR_WORKER': FILE_SERVER_FOR_WORKER,
-    'FILE_ROOT_FOR_WORKER': FILE_ROOT_FOR_WORKER,
-    'LOG_LEVEL': LOG_LEVEL,
-}
-
-FILE_HANDLER_INFO_DICT = {
-    'FILE_SERVER_FOR_WORKER': FILE_SERVER_FOR_WORKER,
-    'FILE_SERVER_TYPE': FILE_SERVER_TYPE,
-    'FILE_ROOT': FILE_ROOT,
-    'IMPORT_DIR': IMPORT_DIR,
-    'STEP_RUNS_DIR': STEP_RUNS_DIR,
-    'BUCKET_ID': BUCKET_ID,
-    'PROJECT_ID': PROJECT_ID,
-}
->>>>>>> d70be789
+}