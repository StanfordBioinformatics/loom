#!/usr/bin/env python
from datetime import datetime
import glob
import json
import logging
import os
import errno
import requests
import string
import subprocess
import time

import sys
sys.path.append(os.path.join(os.path.dirname(__file__), '..', '..'))
from xppf.common import md5calc


class InputManager:

    def __init__(self, settings, step_run, logger):
        self.settings = settings
        self.logger = logger
        self.step_run = step_run
        self.input_port_bundles = self._get_input_port_bundles()

    def _get_input_port_bundles(self):
        url = self.settings['MASTER_URL'] + '/api/step_runs/' + self.settings['RUN_ID'] + '/input_port_bundles/'
        response = requests.get(url)
        response.raise_for_status()
        input_port_bundles = response.json()['input_port_bundles']
        return input_port_bundles

    def prepare_all_inputs(self):
        if self.input_port_bundles is None:
            return
        for bundle in self.input_port_bundles:
            self._prepare_port_inputs(bundle)

    def _prepare_port_inputs(self, input_port_bundle):
        port = input_port_bundle['input_port']
        files_and_locations = input_port_bundle.get(u'files_and_locations')
        if files_and_locations is None:
            return
        for f in files_and_locations:
            self._prepare_input(f, port)

    def _prepare_input(self, file_and_locations, port):
        cmd = ['ln',
               self._select_location(file_and_locations.get('file_storage_locations')),
               self._get_file_path(port)]
        subprocess.call(cmd, cwd=self.settings['WORKING_DIR'])

    def _get_file_path(self, input_port):
        return input_port['file_path']

    def _select_location(self, locations):
        return locations[0]['file_path']

class _AbstractPortOutputManager:

    def __init__(self, settings, step_run, logger, output_port):
        self.settings = settings
        self.step_run = step_run
        self.logger = logger
        self.output_port = output_port

    def _get_files_by_glob(self):
        glob_string = self.output_port.get('glob')
        return glob.glob1(self.settings['WORKING_DIR'], glob_string)

    def _get_file_object(self, file_path):
        file = {
            'file_contents': {
                'hash_value': md5calc.calculate_md5sum(file_path),
                'hash_function': 'md5',
                }
            }
        return file

    def _save_result(self, result):
        data = {
            'step_run': self.step_run,
            'step_result': result,
            }
        response = requests.post(self.settings['MASTER_URL']+'/api/submitresult', data=json.dumps(data))
        response.raise_for_status()

    def _save_location(self, location):
        response = requests.post(self.settings['MASTER_URL']+'/api/file_storage_locations', data=json.dumps(location))
        response.raise_for_status()

    def _get_location(self, file_object, file_path):
        location = {
            'file_contents': file_object['file_contents'],
            'file_path': file_path,
            'host_url': self.settings['FILE_SERVER_FOR_WORKER'],
            }
        return location

    def _get_result(self, data_object):
        return {
            'step_definition': self.step_run['step_definition'],
            'output_binding': {
                'data_object': data_object,
                'output_port': self.output_port,
                },
            }

class _FilePortOutputManager(_AbstractPortOutputManager):

    def process_output(self):
        file_path = self._get_file_path()
        file_object = self._get_file_object(file_path)
        result = self._get_result(file_object)
        location = self._get_location(file_object, file_path)
        self._save_result(result)
        self._save_location(location)

    def _get_file_path(self):
        file_name = self.output_port.get('file_path')
        if file_name is None:
            file_names = self._get_files_by_glob()
            if len(file_names) > 1:
                raise Exception("glob pattern matched multiple files on non-array output port %s. %s" % (self.output_port['_id'], file_names))
            if len(file_names) == 0:
                raise Exception("glob pattern matched no files on non-array output port %s." % self.output_port['_id'])
            file_name = file_names[0]
        return os.path.join(
            self.settings['WORKING_DIR'],
            file_name
            )

class _FileArrayPortOutputManager(_AbstractPortOutputManager):

    def process_output(self):
        file_paths = self._get_file_paths()
        file_array = self._get_file_array_object(file_paths)
        result = self._get_result(file_array)
        self._save_result(result)
        locations = self._get_locations(file_array, file_paths)
        for location in locations:
            self._save_location(location)

    def _get_file_paths(self):
        paths = []
        for file_name in self._get_files_by_glob():
            paths.append(
                os.path.join(
                    self.settings['WORKING_DIR'],
                    file_name
                    )
                )
        return paths

    def _get_files_by_glob(self):
        glob_string = self.output_port.get('glob')
        return glob.glob1(self.settings['WORKING_DIR'], glob_string)

    def _get_file_array_object(self, file_paths):
        file_array = {'files': []}
        for path in file_paths:
            file_array['files'].append(self._get_file_object(path))
        return file_array

    def _get_locations(self, file_array, file_paths):
        locations = []
        for (file_object, file_path) in zip(file_array['files'], file_paths):
            locations.append(self._get_location(file_object, file_path))
        return locations


class PortOutputManager:

    @classmethod
    def _port_manager_factory(cls, settings, step_run, logger, output_port):
        if output_port['is_array']:
            manager_class = _FileArrayPortOutputManager
        else:
            manager_class = _FilePortOutputManager
        return manager_class(settings, step_run, logger, output_port)

    @classmethod
    def process_output(cls, settings, step_run, logger, output_port):
        port_manager = cls._port_manager_factory(settings, step_run, logger, output_port)
        return port_manager.process_output()


class OutputManager:

    def __init__(self, settings, step_run, logger):
        self.settings = settings
        self.logger = logger
        self.step_run = step_run
        self.output_ports = self._get_output_ports(step_run)

    def _get_output_ports(self, step_run):
        output_ports = step_run.get('step_definition').get('template').get('output_ports')
        if output_ports is None:
            output_ports = []
        return output_ports

    def process_all_outputs(self):
        for output_port in self.output_ports:
            PortOutputManager.process_output(self.settings, self.step_run, self.logger, output_port)


class StepRunner:

    STEP_RUNS_DIR = 'step_runs'

    def __init__(self, args=None):
        if args is None:
            args=self._get_args()

        self.settings = {
            'RUN_ID': args.run_id,
            'MASTER_URL': args.master_url.rstrip('\/')
            }
        self.settings.update(self._get_additional_settings())
        self._init_logger()
        self._init_step_run()
        self.settings.update(self._get_working_dir_setting())

        self.input_manager = InputManager(self.settings, self.step_run, self.logger)
        self.output_manager = OutputManager(self.settings, self.step_run, self.logger)

    def run(self):
        try:
            self._prepare_working_directory(self.settings['WORKING_DIR'])
            self.input_manager.prepare_all_inputs()

            process = self._execute()
            self._wait_for_process(process)

            self.output_manager.process_all_outputs()
            self._flag_run_as_complete(self.step_run)

        except Exception as e:
            print e.message
            self.logger.exception(e)
            raise

    def _get_additional_settings(self):
        url = self.settings['MASTER_URL'] + '/api/workerinfo'
        response = requests.get(url)
        response.raise_for_status()
        return response.json()['workerinfo']

    def _init_step_run(self):
        url = self.settings['MASTER_URL'] + '/api/step_runs/' + self.settings['RUN_ID']
        response = requests.get(url)
        response.raise_for_status()
        self.step_run = response.json()
        self.logger.debug('Retrieved StepRun %s' % self.step_run)

    def _get_working_dir_setting(self):
        return {'WORKING_DIR': 
                os.path.join(
                self.settings['FILE_ROOT'],
                self.STEP_RUNS_DIR,
                "%s_%s" % (
                    datetime.now().strftime("%Y%m%d-%Hh%Mm%Ss"),
                    self.settings['RUN_ID']
                    )
                )
                }

    def _prepare_working_directory(self, working_dir):
        try:
            os.makedirs(working_dir)
            self.logger.debug('Created working directory %s' % working_dir)
        except OSError as e:
            if e.errno == errno.EEXIST and os.path.isdir(working_dir):
                self.logger.debug('Found working directory %s' % working_dir)
            else:
                raise

    def _execute(self):
        step_definition = self.step_run.get('step_definition')
        template = step_definition.get('template')
        environment = template.get('environment')
        docker_image = environment.get('docker_image')
        user_command = template.get('command')
        host_dir = self.settings['WORKING_DIR']
        container_dir = '/working_dir'
        raw_full_command = 'docker run --rm -v ${host_dir}:${container_dir}:rw -w ${container_dir} $docker_image sh -c \'$user_command\'' #TODO - need sudo?
        full_command = string.Template(raw_full_command).substitute(container_dir=container_dir, host_dir=host_dir, docker_image=docker_image, user_command=user_command)
        self.logger.debug(full_command)
        return subprocess.Popen(full_command, shell=True)

    def _wait_for_process(self, process, poll_interval_seconds=1, timeout_seconds=86400):
        start_time = datetime.now()
        while True:
            time_running = datetime.now() - start_time
            if time_running.seconds > timeout_seconds:
                raise Exception("Timeout")
            returncode = process.poll()
            if returncode is not None:
                break
            time.sleep(poll_interval_seconds)
        if returncode == 0:
            return
        else:
            raise Exception('Process returned with error %s' % str(returncode))

    def _flag_run_as_complete(self, step_run):
        update_data = {'is_complete': True}
        url = self.settings['MASTER_URL']+'/api/step_runs/%s' % step_run.get('_id')
        self.logger.debug('updating StepRun at url '+url)
        response = requests.post(url, data=json.dumps(update_data))
        response.raise_for_status()

    def _get_args(self):
        parser = self._get_parser()
        args = parser.parse_args()
        return args

    @classmethod
    def _get_parser(cls):
        import argparse
        parser = argparse.ArgumentParser('step_runner')
        parser.add_argument('--run_id', '-i',
                            help="ID of step run to be executed",
                            required=True)
        parser.add_argument('--master_url', '-m',
                            help="URL of master server",
                            required=True)
        return parser

    def _init_logger(self):
        self.logger = logging.getLogger("XppfWorker")
        self.logger.setLevel(self.settings['LOG_LEVEL'])
        formatter = logging.Formatter('%(levelname)s [%(asctime)s] %(message)s')
        handler = self._init_handler()
        handler.setFormatter(formatter)
        self.logger.addHandler(handler)

    def _init_handler(self):
        if self.settings.get('WORKER_LOGFILE') is None:
            return logging.StreamHandler()
        else:
<<<<<<< HEAD
            return logging.FileHandler(self.settings['WORKER_LOGFILE'])
=======
            if not os.path.exists(os.path.dirname(self.LOGFILE):
                os.makedirs(os.path.dirname(self.LOGFILE))
            return logging.FileHandler(self.LOGFILE)
>>>>>>> 59967471


if __name__=='__main__':
    StepRunner().run()<|MERGE_RESOLUTION|>--- conflicted
+++ resolved
@@ -339,14 +339,9 @@
         if self.settings.get('WORKER_LOGFILE') is None:
             return logging.StreamHandler()
         else:
-<<<<<<< HEAD
+            if not os.path.exists(os.path.dirname(self.settings['WORKER_LOGFILE']):
+                os.makedirs(os.path.dirname(self.settings['WORKER_LOGFILE']))
             return logging.FileHandler(self.settings['WORKER_LOGFILE'])
-=======
-            if not os.path.exists(os.path.dirname(self.LOGFILE):
-                os.makedirs(os.path.dirname(self.LOGFILE))
-            return logging.FileHandler(self.LOGFILE)
->>>>>>> 59967471
-
 
 if __name__=='__main__':
     StepRunner().run()