--- conflicted
+++ resolved
@@ -11,10 +11,7 @@
   - Python package conflicts resolved, migrated Docker image to ubuntu
   - Fixes to the Jenkins pipeline
 * Added "size" and "index" special functions to workflow language
-<<<<<<< HEAD
-=======
 * Refactored views in portal for better performance
->>>>>>> cb658a2f
 
 0.7.1
 ------------
