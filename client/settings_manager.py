--- conflicted
+++ resolved
@@ -24,73 +24,6 @@
     For finer-grained control, .xppf/settings.json can be directly edited to set specific values.
     """
 
-<<<<<<< HEAD
-    SETTINGS = None
-
-    SAVED_SETTINGS_FILE = os.path.join(os.getenv('HOME'), '.xppf', 'settings.json')
-
-    DEFAULT_SETTINGS = {
-        'WEBSERVER_PIDFILE': '/tmp/xppf_webserver.pid',
-        'BIND_IP': '0.0.0.0',
-        'BIND_PORT': '8000',
-        'PROTOCOL': 'http',
-        'SERVER_WSGI_MODULE': 'xppfserver.wsgi',
-        'SERVER_PATH': os.path.join(XPPF_ROOT, 'master'),
-        'DAEMON_PIDFILE': '/tmp/xppf_daemon.pid',
-        'ACCESS_LOGFILE': os.path.join(XPPF_ROOT, 'log', 'xppf_http_access.log'),
-        'ERROR_LOGFILE': os.path.join(XPPF_ROOT, 'log', 'xppf_http_error.log'),
-        'DJANGO_LOGFILE': os.path.join(XPPF_ROOT, 'log', 'xppf_django.log'),
-        'WEBSERVER_LOGFILE': os.path.join(XPPF_ROOT, 'log', 'xppf_webserver.log'),
-        'DAEMON_LOGFILE': os.path.join(XPPF_ROOT, 'log', 'xppf_daemon.log'),
-        #'LOG_LEVEL': 'INFO',
-        'LOG_LEVEL': 'DEBUG',
-
-        # Info needed by workers
-        # - MASTER_URL passed as argument to step_runner
-        # - FILE_SERVER, FILE_ROOT, WORKER_LOGFILE, and LOG_LEVEL retrieved from
-        #   webserver at MASTER_URL by step_runner
-
-        'WORKER_LOGFILE': os.path.join(XPPF_ROOT, 'log', 'xppf_worker.log'),
-
-        # Workers on same machine as server
-        'WORKER_TYPE': 'LOCAL',
-        'MASTER_URL': 'http://0.0.0.0:8000',
-        'FILE_SERVER': 'localhost',
-        'FILE_ROOT': os.path.join(os.getenv('HOME'), 'working_dir'),
-
-        # Workers in elasticluster 
-        # Allows us to reach XPPF master at "frontend001" instead of getting a different IP every time
-#        'WORKER_TYPE': 'CLUSTER',
-#        'MASTER_URL': 'http://frontend001:8000',
-#        'FILE_SERVER': 'frontend001',
-#        'FILE_ROOT': os.path.join('/home', 'xppf', 'working_dir'),
-#        'REMOTE_USERNAME': 'xppf',
-
-        # TODO: Workers completely remote, IP's configured at runtime
-        #'WORKER_TYPE': 'REMOTE',
-        #'MASTER_URL': 'http://<webserver-ip>:8000',
-        #'FILE_SERVER': '<fileserver-ip>',
-
-        # Info needed by client (xppf_run and xppf_upload)
-        # - Fileserver and webserver addresses as seen by client differ from those seen by workers
-        #   when client is on a different machine or network (e.g., master and workers in elasticluster, 
-        #   client on a laptop)
-
-        # Client on same machine as server
-        'CLIENT_TYPE': 'LOCAL',
-        'MASTER_URL_FOR_CLIENT': 'http://127.0.0.1:8000',
-        'FILE_SERVER_FOR_CLIENT': 'localhost', 
-
-        # Client outside of elasticluster, get IP's from elasticluster
-        #'CLIENT_TYPE': 'CLUSTER',
-        #'MASTER_URL_FOR_CLIENT': '',  # retrieved by _get_frontend_ip_from_elasticluster()
-        #'FILE_SERVER_FOR_CLIENT': ''  # retrieved by _get_frontend_ip_from_elasticluster()
-
-        # TODO: Client completely remote, IP's entered by user using savesettings
-        #'CLIENT_TYPE': 'REMOTE',
-        #'MASTER_URL_FOR_CLIENT': 'http://<webserver-ip>:8000',
-        #'FILE_SERVER_FOR_CLIENT': '<fileserver-ip>',
-=======
     # Instance variables
     settings = None
     settings_file = None
@@ -220,7 +153,6 @@
             # Needed by both worker and client
             'FILE_ROOT': os.path.join('/home', 'xppf', 'working_dir')
         }
->>>>>>> f33bc66a
     }
 
     SETTINGS_SCHEMA = {
