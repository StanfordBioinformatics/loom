--- conflicted
+++ resolved
@@ -62,13 +62,8 @@
             print "Copying file to server"
             self._copy_file()
 
-<<<<<<< HEAD
-        file_storage_location_obj = self._create_file_storage_location_obj(file_obj)
-        file_storage_location_id = self._post_file_storage_location_obj(file_storage_location_obj)
-=======
-            file_location_obj = self._create_file_location_obj(file_obj)
-            file_location_id = self._post_file_location_obj(file_location_obj)
->>>>>>> 59967471
+            file_storage_location_obj = self._create_file_storage_location_obj(file_obj)
+            file_storage_location_id = self._post_file_storage_location_obj(file_storage_location_obj)
 
         return
 
