--- conflicted
+++ resolved
@@ -33,13 +33,8 @@
     def stop(self):
         xsc_parser = loom_server_controls.LoomServerControls._get_parser()
         args = xsc_parser.parse_args(['stop', '--require_default_settings'])
-<<<<<<< HEAD
-        self.xs = xppf_server_controls.XppfServerControls(args=args)
+        self.xs = loom_server_controls.LoomServerControls(args=args)
         self.xs.main() # stop server
-=======
-        xs = loom_server_controls.LoomServerControls(args=args)
-        xs.main() # stop server
->>>>>>> 3190b619
 
         # Confirm server stopped
         Helper.wait_for_true(self._webserver_stopped, timeout_seconds=5)
